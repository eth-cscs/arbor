[submodule "google-benchmark"]
	path = ext/google-benchmark
	url = https://github.com/google/benchmark
[submodule "sphinx_rtd_theme"]
	path = ext/sphinx_rtd_theme
	url = https://github.com/rtfd/sphinx_rtd_theme.git
[submodule "tbb"]
<<<<<<< HEAD
	path = tbb
	url = https://github.com/wjakob/tbb.git
[submodule "python/pybind11"]
	path = python/pybind11
	url = https://github.com/pybind/pybind11.git
=======
	path = ext/tbb
	url = https://github.com/wjakob/tbb.git
>>>>>>> 0c9906bd
<|MERGE_RESOLUTION|>--- conflicted
+++ resolved
@@ -5,13 +5,8 @@
 	path = ext/sphinx_rtd_theme
 	url = https://github.com/rtfd/sphinx_rtd_theme.git
 [submodule "tbb"]
-<<<<<<< HEAD
-	path = tbb
+	path = ext/tbb
 	url = https://github.com/wjakob/tbb.git
 [submodule "python/pybind11"]
 	path = python/pybind11
-	url = https://github.com/pybind/pybind11.git
-=======
-	path = ext/tbb
-	url = https://github.com/wjakob/tbb.git
->>>>>>> 0c9906bd
+	url = https://github.com/pybind/pybind11.git