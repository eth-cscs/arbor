[submodule "tests/ubench/google-benchmark"]
	path = tests/ubench/google-benchmark
	url = https://github.com/google/benchmark
[submodule "doc/rtd_theme"]
	path = doc/rtd_theme
	url = https://github.com/rtfd/sphinx_rtd_theme.git
<<<<<<< HEAD
[submodule "python/pybind11"]
	path = python/pybind11
	url = https://github.com/pybind/pybind11.git
=======
[submodule "tbb"]
	path = tbb
	url = https://github.com/wjakob/tbb.git
>>>>>>> 4c66432f
<|MERGE_RESOLUTION|>--- conflicted
+++ resolved
@@ -4,12 +4,9 @@
 [submodule "doc/rtd_theme"]
 	path = doc/rtd_theme
 	url = https://github.com/rtfd/sphinx_rtd_theme.git
-<<<<<<< HEAD
-[submodule "python/pybind11"]
-	path = python/pybind11
-	url = https://github.com/pybind/pybind11.git
-=======
 [submodule "tbb"]
 	path = tbb
 	url = https://github.com/wjakob/tbb.git
->>>>>>> 4c66432f
+[submodule "python/pybind11"]
+	path = python/pybind11
+	url = https://github.com/pybind/pybind11.git