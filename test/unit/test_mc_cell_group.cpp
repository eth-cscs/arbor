#include "../gtest.h"

#include <arbor/common_types.hpp>

#include "epoch.hpp"
#include "fvm_lowered_cell.hpp"
#include "mc_cell_group.hpp"
#include "util/rangeutil.hpp"

#include "common.hpp"
#include "../common_cells.hpp"
#include "../simple_recipes.hpp"

using namespace arb;

namespace {
    execution_context context;

    fvm_lowered_cell_ptr lowered_cell() {
        return make_fvm_lowered_cell(backend_kind::multicore, context);
    }

    cable_cell make_cell() {
<<<<<<< HEAD
        auto builder = soma_cell_builder(12.6157/2.0);
        builder.add_dendrite(0, 200, 0.5, 0.5, 101);
        builder.add_stim(mlocation{1,1}, i_clamp{5, 80, 0.3});
        cable_cell c = builder.make_cell();
=======
        soma_cell_builder builder(12.6157/2.0);
        builder.add_branch(0, 200, 0.5, 0.5, 101, "dend");
        cable_cell c = builder.make_cell();
        c.paint("soma", "hh");
        c.paint("dend", "pas");
        c.place(mlocation{1,1}, i_clamp{5, 80, 0.3});
>>>>>>> 49264f60
        c.place(mlocation{0, 0}, threshold_detector{0});
        return c;
    }
}

ACCESS_BIND(
    std::vector<cell_member_type> mc_cell_group::*,
    private_spike_sources_ptr,
    &mc_cell_group::spike_sources_)

TEST(mc_cell_group, get_kind) {
    auto x = make_cell();
    mc_cell_group group{{0}, cable1d_recipe(make_cell()), lowered_cell()};

    EXPECT_EQ(cell_kind::cable, group.get_cell_kind());
}

TEST(mc_cell_group, test) {
    auto rec = cable1d_recipe(make_cell());
    rec.nernst_ion("na");
    rec.nernst_ion("ca");
    rec.nernst_ion("k");

    mc_cell_group group{{0}, rec, lowered_cell()};
    group.advance(epoch(0, 50), 0.01, {});

    // Model is expected to generate 4 spikes as a result of the
    // fixed stimulus over 50 ms.
    EXPECT_EQ(4u, group.spikes().size());
}

TEST(mc_cell_group, sources) {
    // Make twenty cells, with an extra detector on gids 0, 3 and 17
    // to make things more interesting.
    std::vector<cable_cell> cells;

    for (int i=0; i<20; ++i) {
        cells.push_back(make_cell());
        if (i==0 || i==3 || i==17) {
            cells.back().place(mlocation{1, 0.3}, threshold_detector{2.3});
        }

        EXPECT_EQ(1u + (i==0 || i==3 || i==17), cells.back().detectors().size());
    }

    std::vector<cell_gid_type> gids = {3u, 4u, 10u, 16u, 17u, 18u};
    auto rec = cable1d_recipe(cells);
    rec.nernst_ion("na");
    rec.nernst_ion("ca");
    rec.nernst_ion("k");

    mc_cell_group group{gids, rec, lowered_cell()};

    // Expect group sources to be lexicographically sorted by source id
    // with gids in cell group's range and indices starting from zero.

    const auto& sources = group.*private_spike_sources_ptr;
    for (unsigned j = 0; j<sources.size(); ++j) {
        auto id = sources[j];
        if (j==0) {
            EXPECT_EQ(id.gid, gids[0]);
            EXPECT_EQ(id.index, 0u);
        }
        else {
            auto prev = sources[j-1];
            EXPECT_GT(id, prev);
            EXPECT_EQ(id.index, id.gid==prev.gid? prev.index+1: 0u);
        }
    }
}
<|MERGE_RESOLUTION|>--- conflicted
+++ resolved
@@ -21,19 +21,12 @@
     }
 
     cable_cell make_cell() {
-<<<<<<< HEAD
-        auto builder = soma_cell_builder(12.6157/2.0);
-        builder.add_dendrite(0, 200, 0.5, 0.5, 101);
-        builder.add_stim(mlocation{1,1}, i_clamp{5, 80, 0.3});
-        cable_cell c = builder.make_cell();
-=======
         soma_cell_builder builder(12.6157/2.0);
         builder.add_branch(0, 200, 0.5, 0.5, 101, "dend");
         cable_cell c = builder.make_cell();
         c.paint("soma", "hh");
         c.paint("dend", "pas");
         c.place(mlocation{1,1}, i_clamp{5, 80, 0.3});
->>>>>>> 49264f60
         c.place(mlocation{0, 0}, threshold_detector{0});
         return c;
     }
