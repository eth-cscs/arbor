--- conflicted
+++ resolved
@@ -224,15 +224,9 @@
     for (unsigned i = 0; i < 8; i++) {
         arb::decor decor;
         decor.set_default(arb::cv_policy_every_segment());
-<<<<<<< HEAD
-        decor.place("mid"_lab, arb::threshold_detector{10});
-        decor.place("mid"_lab, arb::i_clamp::box(0.01+i*dt, duration, 0.5));
-        decor.place("mid"_lab, arb::mechanism_desc("hh"));
-=======
-        decor.place("\"mid\"", arb::threshold_detector{10}, "detector");
-        decor.place("\"mid\"", arb::i_clamp::box(0.01+i*dt, duration, 0.5), "clamp");
-        decor.place("\"mid\"", arb::mechanism_desc("expsyn"), "synapse");
->>>>>>> b20c13b7
+        decor.place("mid"_lab, arb::threshold_detector{10}, "detector");
+        decor.place("mid"_lab, arb::i_clamp::box(0.01+i*dt, duration, 0.5), "clamp");
+        decor.place("mid"_lab, arb::mechanism_desc("expsyn"), "synapse");
 
         arb::cable_cell cell(morpho, dict, decor);
         cable1d_recipe rec({cell});
