--- conflicted
+++ resolved
@@ -56,15 +56,9 @@
             builder.add_branch(0, 200, 1.0/2, 1.0/2, 4, "dend");
 
             auto description = builder.make_cell();
-<<<<<<< HEAD
             description.decorations.paint("soma"_lab, "hh");
             description.decorations.paint("dend"_lab, "pas");
-            description.decorations.place(builder.location({1,1}), i_clamp{5, 80, 0.3});
-=======
-            description.decorations.paint("\"soma\"", "hh");
-            description.decorations.paint("\"dend\"", "pas");
             description.decorations.place(builder.location({1,1}), i_clamp{5, 80, 0.3}, "clamp");
->>>>>>> b20c13b7
 
             s.builders.push_back(std::move(builder));
             descriptions.push_back(description);
