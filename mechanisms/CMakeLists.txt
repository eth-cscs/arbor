--- conflicted
+++ resolved
@@ -15,14 +15,9 @@
     set(modcc_opt "-O")
     set(modcc_target "cpu")
 elseif(NMC_VECTORIZE_TARGET STREQUAL "AVX2")
-<<<<<<< HEAD
-    set(modcc_opt "-O")
-    set(modcc_target "cpu")
-    elseif(NMC_VECTORIZE_TARGET STREQUAL "AVX512")
-        set(modcc_target "avx512")
-=======
     set(modcc_target "avx2")
->>>>>>> 02d41881
+elseif(NMC_VECTORIZE_TARGET STREQUAL "AVX512")
+    set(modcc_target "avx512")
 else()
     set(modcc_target "cpu")
 endif()
