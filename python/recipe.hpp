--- conflicted
+++ resolved
@@ -38,19 +38,6 @@
     virtual arb::cell_size_type num_gap_junction_sites(arb::cell_gid_type gid) const {
         return gap_junctions_on(gid).size();
     }
-<<<<<<< HEAD
-
-    virtual std::vector<pybind11::object> event_generators(arb::cell_gid_type gid) const { return {}; }
-
-    //virtual std::vector<arb::cell_connection> connections_on(arb::cell_gid_type gid) const { return {}; }
-    virtual std::vector<pybind11::object> connections_on(arb::cell_gid_type gid) const { return {}; }
-    virtual std::vector<arb::gap_junction_connection> gap_junctions_on(arb::cell_gid_type) const { return {}; }
-
-    //TODO: virtual pybind11::object get_probe (arb::cell_member_type id) const {...}
-
-    // TODO: global properties need to be set
-    //virtual pybind11::object global_properties(arb::cell_kind kind) const {return pybind11::none();};
-=======
     virtual std::vector<pybind11::object> event_generators(arb::cell_gid_type gid) const {
         return {};
     }
@@ -64,7 +51,6 @@
     //TODO: virtual arb::cell_size_type num_probes(arb::cell_gid_type) const { return 0; }
     //TODO: virtual pybind11::object get_probe (arb::cell_member_type id) const {...}
     //TODO: virtual pybind11::object global_properties(arb::cell_kind kind) const {return pybind11::none();};
->>>>>>> fd643d9d
 };
 
 class py_recipe_trampoline: public py_recipe {
@@ -107,15 +93,6 @@
 
     //TODO: arb::cell_size_type num_probes(arb::cell_gid_type)
     //TODO: pybind11::object get_probe(arb::cell_member_type id)
-<<<<<<< HEAD
-
-    /*
-    pybind11::object global_properties(arb::cell_kind kind) const override {
-        PYBIND11_OVERLOAD_PURE(pybind11::object, py_recipe, global_properties, kind);
-    }
-    */
-=======
->>>>>>> fd643d9d
 };
 
 // A recipe shim that holds a pyarb::recipe implementation.
@@ -153,14 +130,7 @@
         return impl_->num_targets(gid);
     }
 
-<<<<<<< HEAD
-    //TODO
-        //arb::cell_size_type num_probes(arb::cell_gid_type gid) const override {
-        //    return impl_->num_probes(gid);
-        //}
-=======
     //TODO: arb::cell_size_type num_probes(arb::cell_gid_type gid)
->>>>>>> fd643d9d
 
     arb::cell_size_type num_gap_junction_sites(arb::cell_gid_type gid) const override {
         return impl_->num_gap_junction_sites(gid);
@@ -174,15 +144,7 @@
         return impl_->gap_junctions_on(gid);
     }
 
-<<<<<<< HEAD
-    //TODO: arb::probe_info get_probe(arb::cell_member_type id) const override
-
-    // TODO:
-    //arb::util::any get_global_properties(arb::cell_kind kind) const override;
-    arb::util::any get_global_properties(arb::cell_kind kind) const override {return arb::util::any{};};
-=======
     //TODO: arb::probe_info get_probe(arb::cell_member_type id)
->>>>>>> fd643d9d
 
     // TODO: wrap
     arb::util::any get_global_properties(arb::cell_kind kind) const override {
