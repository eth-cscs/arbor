--- conflicted
+++ resolved
@@ -9,16 +9,16 @@
 tree = arbor.segment_tree()
 tree.append(arbor.mnpos, arbor.mpoint(-3, 0, 0, 3), arbor.mpoint(3, 0, 0, 3), tag=1)
 
-# (2) Define the soma and its center
+# (2) Define the soma and its midpoint
 labels = arbor.label_dict({'soma':   '(tag 1)',
-                           'center': '(location 0 0.5)'})
+                           'midpoint': '(location 0 0.5)'})
 
 # (3) Create cell and set properties
 decor = arbor.decor()
 decor.set_property(Vm=-40)
 decor.paint('"soma"', 'hh')
-decor.place('"center"', arbor.iclamp( 10, 2, 0.8))
-decor.place('"center"', arbor.spike_detector(-10))
+decor.place('"midpoint"', arbor.iclamp( 10, 2, 0.8))
+decor.place('"midpoint"', arbor.spike_detector(-10))
 cell = arbor.cable_cell(tree, labels, decor)
 
 # (4) Define a recipe for a single cell and set of probes upon it.
@@ -54,32 +54,11 @@
     def global_properties(self, kind):
         return self.the_props
 
-# (5) Instantiate recipe with a voltage probe located on "center".
-
-recipe = single_recipe(cell, [arbor.cable_probe_membrane_voltage('"center"')])
-
-<<<<<<< HEAD
-# Label dictionary
-labels = arbor.label_dict()
-labels['midpoint'] = '(location 0 0.5)'
-
-# Decorations
-decor = arbor.decor()
-decor.set_property(Vm=-40)
-decor.paint('(all)', 'hh')
-decor.place('"midpoint"', arbor.iclamp( 10, 2, 0.8))
-decor.place('"midpoint"', arbor.spike_detector(-10))
-
-cell = arbor.cable_cell(tree, labels, decor)
-
-# (3) Instantiate recipe with a voltage probe.
+# (5) Instantiate recipe with a voltage probe located on "midpoint".
 
 recipe = single_recipe(cell, [arbor.cable_probe_membrane_voltage('"midpoint"')])
 
-# (4) Instantiate simulation and set up sampling on probe id (0, 0).
-=======
 # (6) Create a default execution context and a default domain decomposition.
->>>>>>> d2623ecf
 
 context = arbor.context()
 domains = arbor.partition_load_balance(recipe, context)
