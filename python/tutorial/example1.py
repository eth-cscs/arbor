import arbor

# Create a sample tree with a single sample of radius 3 μm
tree = arbor.sample_tree()
tree.append(arbor.sample(x=0, y=0, z=0, radius=3, tag=2))

labels = arbor.label_dict({'soma': '(tag 2)', 'center': '(location 0 0.5)'})

cell = arbor.cable_cell(tree, labels)

# Set initial membrane potential everywhere on the cell to -40 mV.
cell.set_properties(Vm=-40)
# Put hh dynamics on soma, and passive properties on the dendrites.
cell.paint('soma', 'hh')
<<<<<<< HEAD
# Attach stimuli with duration of 2 ms and current of 0.8 nA.
cell.place('center', arbor.iclamp( 10, 1, 0.8))
=======
# Attach stimuli with duration of 1 ms and current of 0.8 nA.
cell.place('center', arbor.iclamp( 10, duration=1, current=0.8))
>>>>>>> a316dd87
# Add a spike detector with threshold of -10 mV.
cell.place('center', arbor.spike_detector(-10))

# Make single cell model.
m = arbor.single_cell_model(cell)

<<<<<<< HEAD
# Attach voltage probes, sampling at 10 kHz.
m.probe('voltage', 'center',  100000)
=======
# Attach voltage probes, sampling at 1 MHz.
m.probe('voltage', 'center',  1000000)
>>>>>>> a316dd87

# Run simulation for tfinal ms with time steps of 1 μs.
tfinal=30
m.run(tfinal, dt=0.001)

# Print spike times.
if len(m.spikes)>0:
    print('{} spikes:'.format(len(m.spikes)))
    for s in m.spikes:
        print('  {:7.4f}'.format(s))
else:
    print('no spikes')

# Plot the recorded voltages over time.
import matplotlib.pyplot as plt
fig, ax = plt.subplots()
for t in m.traces:
    ax.plot(t.time, t.value)

legend_labels = ['{}: {}'.format(s.variable, s.location) for s in m.traces]
ax.legend(legend_labels)
ax.set(xlabel='time (ms)', ylabel='voltage (mV)', title='cell builder demo')
plt.xlim(0,tfinal)
plt.ylim(-80,80)
ax.grid()

# Set to True to save the image to file instead of opening a plot window.
plot_to_file=False
if plot_to_file:
    fig.savefig("voltages.png", dpi=300)
else:
    plt.show()<|MERGE_RESOLUTION|>--- conflicted
+++ resolved
@@ -12,26 +12,16 @@
 cell.set_properties(Vm=-40)
 # Put hh dynamics on soma, and passive properties on the dendrites.
 cell.paint('soma', 'hh')
-<<<<<<< HEAD
-# Attach stimuli with duration of 2 ms and current of 0.8 nA.
-cell.place('center', arbor.iclamp( 10, 1, 0.8))
-=======
 # Attach stimuli with duration of 1 ms and current of 0.8 nA.
 cell.place('center', arbor.iclamp( 10, duration=1, current=0.8))
->>>>>>> a316dd87
 # Add a spike detector with threshold of -10 mV.
 cell.place('center', arbor.spike_detector(-10))
 
 # Make single cell model.
 m = arbor.single_cell_model(cell)
 
-<<<<<<< HEAD
-# Attach voltage probes, sampling at 10 kHz.
-m.probe('voltage', 'center',  100000)
-=======
 # Attach voltage probes, sampling at 1 MHz.
 m.probe('voltage', 'center',  1000000)
->>>>>>> a316dd87
 
 # Run simulation for tfinal ms with time steps of 1 μs.
 tfinal=30
