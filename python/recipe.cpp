--- conflicted
+++ resolved
@@ -141,18 +141,9 @@
 
 // TODO: implement py_recipe_shim::probe_info
 
-<<<<<<< HEAD
-std::string connection_string(const cell_connection_shim& c) {
-    std::stringstream s;
-    s << "<connection: (" << c.source.gid << "," << c.source.index << ")"
-      << " -> (" << c.dest.gid << "," << c.dest.index << ")"
-      << " , delay " << c.delay << ", weight " << c.weight << ">";
-    return s.str();
-=======
 std::string con_to_string(const arb::cell_connection& c) {
     return util::pprintf("<connection: ({},{}) -> ({},{}), delay {}, weight {}>",
          c.source.gid, c.source.index, c.dest.gid, c.dest.index, c.delay, c.weight);
->>>>>>> 28e86cb2
 }
 
 std::string gj_to_string(const arb::gap_junction_connection& gc) {
