#include <pybind11/pybind11.h>
#include <pybind11/stl.h>

#include <arbor/benchmark_cell.hpp>
#include <arbor/cable_cell.hpp>
#include <arbor/lif_cell.hpp>
#include <arbor/morph/label_dict.hpp>
#include <arbor/schedule.hpp>
#include <arbor/spike_source_cell.hpp>
#include <arbor/util/any.hpp>
#include <arbor/util/unique_any.hpp>

#include "conversion.hpp"
#include "error.hpp"
#include "morph_parse.hpp"
#include "schedule.hpp"
#include "strprintf.hpp"

namespace pyarb {

// Convert a cell description inside a Python object to a cell
// description in a unique_any, as required by the recipe interface.
//
// Warning: requires that the GIL has been acquired before calling,
// if there is a segmentation fault in the cast or isinstance calls,
// check that the caller has the GIL.
arb::util::unique_any convert_cell(pybind11::object o) {
    using pybind11::isinstance;
    using pybind11::cast;

    pybind11::gil_scoped_acquire guard;
    if (isinstance<arb::spike_source_cell>(o)) {
        return arb::util::unique_any(cast<arb::spike_source_cell>(o));
    }
    if (isinstance<arb::benchmark_cell>(o)) {
        return arb::util::unique_any(cast<arb::benchmark_cell>(o));
    }
    if (isinstance<arb::lif_cell>(o)) {
        return arb::util::unique_any(cast<arb::lif_cell>(o));
    }
    if (isinstance<arb::cable_cell>(o)) {
        return arb::util::unique_any(cast<arb::cable_cell>(o));
    }

    throw pyarb_error("recipe.cell_description returned \""
                      + std::string(pybind11::str(o))
                      + "\" which does not describe a known Arbor cell type");
}

//
//  proxies
//

struct label_dict_proxy {
    using str_map = std::unordered_map<std::string, std::string>;
    arb::label_dict dict;
    str_map cache;
    std::vector<std::string> locsets;
    std::vector<std::string> regions;

    label_dict_proxy() = default;

    label_dict_proxy(const str_map& in) {
        for (auto& i: in) {
            set(i.first.c_str(), i.second.c_str());
        }
    }

<<<<<<< HEAD
    std::size_t size() const {
        return dict.size();
    }
=======
    arb::label_dict d;

    using arb::reg::tagged;
    d.set("soma",      tagged(1));
    d.set("dendrites", join(tagged(3), tagged(4)));

    arb::cable_cell cell(arb::morphology(tree, true), d);

    cell.paint("soma", "hh");
    cell.paint("dendrites", "pas");
    cell.default_parameters.axial_resistivity = 100; // [Ω·cm]

    // Add spike threshold detector at the soma.
    cell.place(arb::mlocation{0,0}, arb::threshold_detector{10});
>>>>>>> 717f7cb5

    void set(const char* name, const char* desc) {
        using namespace std::string_literals;
        // The following code takes an input name and a region or locset
        // description, e.g.:
        //      name='reg', desc='(tag 4)'
        //      name='loc', desc='(terminal)'
        //      name='foo', desc='(join (tag 2) (tag 3))'
        // Then it parses the description, and tests whether the description
        // is a region or locset, and updates the label dictionary appropriately.
        // Errors occur when:
        //  * the name is not a valid name.
        //  * a region is described with a name that matches an existing locset
        //    (and vice versa.)
        //  * the description is not well formed, e.g. it contains a syntax error.
        //  * the description is well-formed, but describes neither a region or locset.
        try{
            // Test that the identifier is valid, i.e.
            //  * only numbers, letters and underscore.
            //  * no leading number or underscore.
            if (!test_identifier(name)) {
                throw std::string(util::pprintf("'{}' is not a valid label name.", name));
            }
            // Parse the input string into an s-expression.
            auto parsed = parse(desc);
            // Evaluate the s-expression to build a region/locset.
            auto result = eval(parsed);
            if (!result) { // an error parsing / evaluating description.
                throw std::string(result.error().message);
            }
            else if (result->type()==typeid(arb::region)) { // describes a region.
                dict.set(name, std::move(arb::util::any_cast<arb::region&>(*result)));
                auto it = std::lower_bound(regions.begin(), regions.end(), name);
                if (it==regions.end() || *it!=name) regions.insert(it, name);
            }
            else if (result->type()==typeid(arb::locset)) { // describes a locset.
                dict.set(name, std::move(arb::util::any_cast<arb::locset&>(*result)));
                auto it = std::lower_bound(locsets.begin(), locsets.end(), name);
                if (it==locsets.end() || *it!=name) locsets.insert(it, name);
            }
            else {
                // Successfully parsed an expression that is neither region nor locset.
                throw util::pprintf("The defninition of '{} = {}' does not define a valid region or locset.", name, desc);
            }
            // The entry was added succesfully: store it in the cache.
            cache[name] = desc;
        }
        catch (std::string msg) {
            const char* base = "\nError adding the label '{}' = '{}'\n{}\n";

            throw std::runtime_error(util::pprintf(base, name, desc, msg));
        }
        // Exceptions are thrown in parse or eval if an unexpected error occured.
        catch (std::exception& e) {
            const char* msg =
                "\n----- internal error -------------------------------------------"
                "\nError parsing the label: '{}' = '{}'"
                "\n"
                "\n{}"
                "\n"
                "\nPlease file a bug report with this full error message at:"
                "\n    github.com/arbor-sim/arbor/issues"
                "\n----------------------------------------------------------------";
            throw arb::arbor_internal_error(util::pprintf(msg, name, desc, e.what()));
        }
    }

    std::string to_string() const {
        std::string s;
        s += "(label_dict";
        for (auto& x: dict.regions()) {
            s += util::pprintf(" (region  '{}' {})", x.first, x.second);
        }
        for (auto& x: dict.locsets()) {
            s += util::pprintf(" (locset '{}' {})", x.first, x.second);
        }
        s += ")";
        return s;
    }
};

//
// string printers
//

std::string lif_str(const arb::lif_cell& c){
    return util::pprintf(
        "<arbor.lif_cell: tau_m {}, V_th {}, C_m {}, E_L {}, V_m {}, t_ref {}, V_reset {}>",
        c.tau_m, c.V_th, c.C_m, c.E_L, c.V_m, c.t_ref, c.V_reset);
}


std::string mechanism_desc_str(const arb::mechanism_desc& md) {
    return util::pprintf("<arbor.mechanism: name '{}', parameters {}",
            md.name(), util::dictionary_csv(md.values()));
}

void register_cells(pybind11::module& m) {
    using namespace pybind11::literals;
    using arb::util::optional;

    // arb::spike_source_cell

    pybind11::class_<arb::spike_source_cell> spike_source_cell(m, "spike_source_cell",
        "A spike source cell, that generates a user-defined sequence of spikes that act as inputs for other cells in the network.");

    spike_source_cell
        .def(pybind11::init<>(
            [](const regular_schedule_shim& sched){
                return arb::spike_source_cell{sched.schedule()};}),
            "schedule"_a, "Construct a spike source cell that generates spikes at regular intervals.")
        .def(pybind11::init<>(
            [](const explicit_schedule_shim& sched){
                return arb::spike_source_cell{sched.schedule()};}),
            "schedule"_a, "Construct a spike source cell that generates spikes at a sequence of user-defined times.")
        .def(pybind11::init<>(
            [](const poisson_schedule_shim& sched){
                return arb::spike_source_cell{sched.schedule()};}),
            "schedule"_a, "Construct a spike source cell that generates spikes at times defined by a Poisson sequence.")
        .def("__repr__", [](const arb::spike_source_cell&){return "<arbor.spike_source_cell>";})
        .def("__str__",  [](const arb::spike_source_cell&){return "<arbor.spike_source_cell>";});

    // arb::benchmark_cell

    pybind11::class_<arb::benchmark_cell> benchmark_cell(m, "benchmark_cell",
        "A benchmarking cell, used by Arbor developers to test communication performance.\n"
        "A benchmark cell generates spikes at a user-defined sequence of time points, and\n"
        "the time taken to integrate a cell can be tuned by setting the realtime_ratio,\n"
        "for example if realtime_ratio=2, a cell will take 2 seconds of CPU time to\n"
        "simulate 1 second.\n");

    benchmark_cell
        .def(pybind11::init<>(
            [](const regular_schedule_shim& sched, double ratio){
                return arb::benchmark_cell{sched.schedule(), ratio};}),
            "schedule"_a, "realtime_ratio"_a=1.0,
            "Construct a benchmark cell that generates spikes at regular intervals.")
        .def(pybind11::init<>(
            [](const explicit_schedule_shim& sched, double ratio){
                return arb::benchmark_cell{sched.schedule(), ratio};}),
            "schedule"_a, "realtime_ratio"_a=1.0,
            "Construct a benchmark cell that generates spikes at a sequence of user-defined times.")
        .def(pybind11::init<>(
            [](const poisson_schedule_shim& sched, double ratio){
                return arb::benchmark_cell{sched.schedule(), ratio};}),
            "schedule"_a, "realtime_ratio"_a=1.0,
            "Construct a benchmark cell that generates spikes at times defined by a Poisson sequence.")
        .def("__repr__", [](const arb::benchmark_cell&){return "<arbor.benchmark_cell>";})
        .def("__str__",  [](const arb::benchmark_cell&){return "<arbor.benchmark_cell>";});

    // arb::lif_cell

    pybind11::class_<arb::lif_cell> lif_cell(m, "lif_cell",
        "A benchmarking cell, used by Arbor developers to test communication performance.");

    lif_cell
        .def(pybind11::init<>())
        .def_readwrite("tau_m", &arb::lif_cell::tau_m,
                "Membrane potential decaying constant [ms].")
        .def_readwrite("V_th", &arb::lif_cell::V_th,
                       "Firing threshold [mV].")
        .def_readwrite("C_m", &arb::lif_cell::C_m,
                      " Membrane capacitance [pF].")
        .def_readwrite("E_L", &arb::lif_cell::E_L,
                       "Resting potential [mV].")
        .def_readwrite("V_m", &arb::lif_cell::V_m,
                       "Initial value of the Membrane potential [mV].")
        .def_readwrite("t_ref", &arb::lif_cell::t_ref,
                       "Refractory period [ms].")
        .def_readwrite("V_reset", &arb::lif_cell::V_reset,
                       "Reset potential [mV].")
        .def("__repr__", &lif_str)
        .def("__str__",  &lif_str);

    // arb::label_dict

    pybind11::class_<label_dict_proxy> label_dict(m, "label_dict");
    label_dict
        .def(pybind11::init<>())
        .def(pybind11::init<const std::unordered_map<std::string, std::string>&>())
        .def("__setitem__",
            [](label_dict_proxy& l, const char* name, const char* desc) {
                l.set(name, desc);})
        .def("__getitem__",
            [](label_dict_proxy& l, const char* name) {
                if (!l.cache.count(name)) {
                    throw std::runtime_error(util::pprintf("\nKeyError: '{}'", name));
                }
                return l.cache.at(name);
            })
        .def("__len__", &label_dict_proxy::size)
        .def("__iter__",
            [](const label_dict_proxy &ld) {
                return pybind11::make_key_iterator(ld.cache.begin(), ld.cache.end());},
            pybind11::keep_alive<0, 1>())
        .def_readonly("regions", &label_dict_proxy::regions,
             "The region labels stored in a set.")
        .def_readonly("locsets", &label_dict_proxy::locsets,
             "The locset labels stored in a set.")
        .def("__repr__",
                [](const label_dict_proxy& d){
                    return std::string("<arbor.label_dict>");})
        .def("__str__",
                [](const label_dict_proxy& d){
                    return d.to_string();});

    // Data structures used to describe mechanisms, electrical properties,
    // gap junction properties, etc.

    // arb::cable_cell_ion_data

    pybind11::class_<arb::initial_ion_data> ion_data(m, "ion");
    ion_data
        .def(pybind11::init(
                [](const char* name,
                   optional<double> int_con, optional<double> ext_con,
                   optional<double> rev_pot)
                {
                    arb::initial_ion_data x;
                    x.ion = name;
                    if (int_con) x.initial.init_int_concentration = *int_con;
                    if (ext_con) x.initial.init_int_concentration = *ext_con;
                    if (rev_pot) x.initial.init_reversal_potential = *rev_pot;
                    return x;
                }
            ),
            "ion_name"_a,
            pybind11::arg_v("int_con", pybind11::none(), "intial internal concentration"),
            pybind11::arg_v("ext_con", pybind11::none(), "intial external concentration"),
            pybind11::arg_v("rev_pot", pybind11::none(), "intial reversal potential"));

    // arb::mechanism_desc

    pybind11::class_<arb::mechanism_desc> mechanism_desc(m, "mechanism");
    mechanism_desc
        .def(pybind11::init([](const char* n) {return arb::mechanism_desc{n};}))
        // allow construction of a description with parameters provided in a dictionary:
        //      mech = arbor.mechanism('mech_name', {'param1': 1.2, 'param2': 3.14})
        .def(pybind11::init(
            [](const char* name, std::unordered_map<std::string, double> params) {
                arb::mechanism_desc md(name);
                for (const auto& p: params) md.set(p.first, p.second);
                return md;
            }))
        .def("set",
            [](arb::mechanism_desc& md, std::string key, double value) {
                md.set(key, value);
            },
            "key"_a, "value"_a)
        .def_property_readonly("name", [](const arb::mechanism_desc& md) {return md.name();})
        .def_property_readonly("values", [](const arb::mechanism_desc& md) {return md.values();})
        .def("__repr__", &mechanism_desc_str)
        .def("__str__",  &mechanism_desc_str);

    // arb::gap_junction_site

    pybind11::class_<arb::gap_junction_site> gjsite(m, "gap_junction");
    gjsite
        .def(pybind11::init<>())
        .def("__repr__", [](const arb::gap_junction_site&){return "<arbor.gap_junction>";})
        .def("__str__", [](const arb::gap_junction_site&){return "<arbor.gap_junction>";});

    // arb::i_clamp

    pybind11::class_<arb::i_clamp> i_clamp(m, "iclamp");
    i_clamp
        .def(pybind11::init(
                [](double del, double dur, double amp) {
                    return arb::i_clamp{del, dur, amp};
                }), "delay"_a=0, "duration"_a=0, "amplitude"_a=0)
        .def_readonly("delay", &arb::i_clamp::delay,         "Delay before current starts [ms]")
        .def_readonly("duration", &arb::i_clamp::duration,   "Duration of the current injection [ms]")
        .def_readonly("amplitude", &arb::i_clamp::amplitude, "Amplitude of the injected current [nA]")
        .def("__repr__", [](const arb::i_clamp& c){
            return util::pprintf("<arbor.iclamp: delay {} ms, duration {} ms, amplitude {} nA>", c.delay, c.duration, c.amplitude);})
        .def("__str__", [](const arb::i_clamp& c){
            return util::pprintf("<arbor.iclamp: delay {} ms, duration {} ms, amplitude {} nA>", c.delay, c.duration, c.amplitude);});

    // arb::threshold_detector

    pybind11::class_<arb::threshold_detector> detector(m, "spike_detector",
            "A spike detector that generates a spike when voltage crosses a threshold.");
    detector
        .def(pybind11::init(
            [](double thresh) {
                return arb::threshold_detector{thresh};
            }), "threshold"_a)
        .def_readonly("threshold", &arb::threshold_detector::threshold, "Voltage threshold of spike detector [ms]")
        .def("__repr__", [](const arb::threshold_detector& d){
            return util::pprintf("<arbor.threshold_detector: threshold {} mV>", d.threshold);})
        .def("__str__", [](const arb::threshold_detector& d){
            return util::pprintf("<arbor.threshold_detector: threshold {} mV>", d.threshold);});

    // arb::init_membrane_potential

    pybind11::class_<arb::init_membrane_potential> init_Vm(m, "init_Vm",
        "initial membrane potential [mV]");
    init_Vm
        .def(pybind11::init<double>())
        .def_readonly("value", &arb::init_membrane_potential::value, "initial membrane potential in mV")
        .def("__repr__", [](const arb::init_membrane_potential& p) {
            return util::pprintf("<arbor.init_VM: {} mV>", p.value);})
        .def("__str__", [](const arb::init_membrane_potential& p) {
            return util::pprintf("{} mV", p.value);});

    // arb::temperature_K

    pybind11::class_<arb::temperature_K> temperature_K(m, "temperature_K",
        "temperature [°K]");
    temperature_K
        .def(pybind11::init<double>())
        .def_readonly("value", &arb::temperature_K::value, "value [°K]")
        .def("__repr__", [](const arb::temperature_K& p) {
            return util::pprintf("<arbor.temperature_K: {} K>", p.value);})
        .def("__str__", [](const arb::temperature_K& p) {
            return util::pprintf("{} °K", p.value);});

    // arb::axial_resistivity

    pybind11::class_<arb::axial_resistivity> axial_resistivity(m, "axial_resistivity",
        "axial resistivity (r_L) [Ω·cm]");
    axial_resistivity
        .def(pybind11::init<double>())
        .def_readonly("value", &arb::axial_resistivity::value, "value [Ω·cm]")
        .def("__repr__", [](const arb::axial_resistivity& p) {
            return util::pprintf("<arbor.axial_resistivity: {} Ω·cm>", p.value);})
        .def("__str__", [](const arb::axial_resistivity& p) {
            return util::pprintf("{} Ω·cm", p.value);});

    // arb::membrane_capacitance

    pybind11::class_<arb::membrane_capacitance> membrane_capacitance(m, "membrane_capacitance",
        "membrane capacitance (c_m) [F/m²]");
    membrane_capacitance
        .def(pybind11::init<double>())
        .def_readonly("value", &arb::membrane_capacitance::value, "value [F/m²]")
        .def("__repr__", [](const arb::membrane_capacitance& p) {
            return util::pprintf("<arbor.membrane_capacitance: {} F/m²>", p.value);})
        .def("__str__", [](const arb::membrane_capacitance& p) {
            return util::pprintf("{} F/m²", p.value);});

    // arb::cable_cell

    pybind11::class_<arb::cable_cell> cable_cell(m, "cable_cell");
    cable_cell
        .def(pybind11::init(
            [](const arb::morphology& m, const label_dict_proxy& labels, bool cfd) {
                return arb::cable_cell(m, labels.dict, cfd);
            }), "morphology"_a, "labels"_a, "compartments_from_discretization"_a=true)
        .def(pybind11::init(
            [](const arb::sample_tree& t, const label_dict_proxy& labels, bool cfd) {
                return arb::cable_cell(arb::morphology(t), labels.dict, cfd);
            }), "morphology"_a, "labels"_a, "compartments_from_discretization"_a=true)
        .def_property_readonly("num_branches", [](const arb::cable_cell& m) {return m.num_branches();})
        // Set cell-wide properties
        .def("set_properties",
            [](arb::cable_cell& c,
               optional<double> Vm, optional<double> cm,
               optional<double> rL, optional<double> tempK)
            {
                if (Vm) c.default_parameters.init_membrane_potential = Vm;
                if (cm) c.default_parameters.membrane_capacitance=cm;
                if (rL) c.default_parameters.axial_resistivity=rL;
                if (tempK) c.default_parameters.temperature_K=tempK;
            },
            pybind11::arg_v("Vm", pybind11::none(), "initial membrane voltage (mV)"),
            pybind11::arg_v("cm", pybind11::none(), "membrane capacitance (F/m²)"),
            pybind11::arg_v("rL", pybind11::none(), "axial resistivity (Ω·cm)"),
            pybind11::arg_v("tempK", pybind11::none(), "temperature (Kelvin)"),
            "Set default values for cable and cell properties.")
        .def("set_ion",
            [](arb::cable_cell& c, const char* ion,
               optional<double> int_con, optional<double> ext_con,
               optional<double> rev_pot, optional<arb::mechanism_desc> method)
            {
                auto& data = c.default_parameters.ion_data[ion];
                if (int_con) data.init_int_concentration = *int_con;
                if (ext_con) data.init_ext_concentration = *ext_con;
                if (rev_pot) data.init_reversal_potential = *rev_pot;
                if (method)  c.default_parameters.reversal_potential_method[ion] = *method;
            },
            "ion"_a,
            pybind11::arg_v("int_con", pybind11::none(), "initial internal concentration"),
            pybind11::arg_v("ext_con", pybind11::none(), "initial external concentration"),
            pybind11::arg_v("rev_pot", pybind11::none(), "reversal potential (mV)"),
            pybind11::arg_v("method",  pybind11::none(), "method for calculating reversal potential"))
        // Paint mechanisms.
        .def("paint",
            [](arb::cable_cell& c, const char* region, const arb::mechanism_desc& d) {
                c.paint(region, d);
            },
            "region"_a, "mechanism"_a,
            "Associate a mechanism with a region.")
        .def("paint",
            [](arb::cable_cell& c, const char* region, const char* mech_name) {
                c.paint(region, mech_name);
            },
            "region"_a, "mechanism_name"_a,
            "Associate a mechanism with a region.")
        // Paint membrane/static properties.
        .def("paint",
            [](arb::cable_cell& c,
                const char* region,
               optional<double> Vm, optional<double> cm,
               optional<double> rL, optional<double> tempK)
            {
                if (Vm) c.paint(region, arb::init_membrane_potential{*Vm});
                if (cm) c.paint(region, arb::membrane_capacitance{*cm});
                if (rL) c.paint(region, arb::axial_resistivity{*rL});
                if (tempK) c.paint(region, arb::temperature_K{*tempK});
            },
            "region"_a,
            pybind11::arg_v("Vm", pybind11::none(), "initial membrane voltage (mV)"),
            pybind11::arg_v("cm", pybind11::none(), "membrane capacitance (F/m²)"),
            pybind11::arg_v("rL", pybind11::none(), "axial resistivity (Ω·cm)"),
            pybind11::arg_v("tempK", pybind11::none(), "temperature (Kelvin)"),
            "Set cable property.")
        // Paint ion species initial conditions on a region.
        .def("paint",
            [](arb::cable_cell& c, const char* region, const arb::initial_ion_data& d) {
                c.paint(region, d);
            },
            "region"_a, "ion_data"_a,
            "Set ion species inital conditions on a region.")
        // Place synapses
        .def("place",
            [](arb::cable_cell& c, const char* locset, const arb::mechanism_desc& d) {
                c.place(locset, d); },
            "locations"_a, "mechanism"_a,
            "Associate a synapse with a set of locations.")
        .def("place",
            [](arb::cable_cell& c, const char* locset, const char* mech_name) {
                c.place(locset, mech_name);
            },
            "locations"_a, "mechanism_name"_a,
            "Associate a synapse with a set of locations.")
        // Place gap junctions.
        .def("place",
            [](arb::cable_cell& c, const char* locset, const arb::gap_junction_site& site) {
                c.place(locset, site);
            },
            "locations"_a, "gapjunction"_a,
            "Add a set of gap junction locations.")
        // Place current clamp stimulus.
        .def("place",
            [](arb::cable_cell& c, const char* locset, const arb::i_clamp& stim) {
                c.place(locset, stim);
            },
            "locations"_a, "iclamp"_a,
            "Add a stimulus to each location in locations.")
        // Place spike detector.
        .def("place",
            [](arb::cable_cell& c, const char* locset, const arb::threshold_detector& d) {
                c.place(locset, d);
            },
            "locations"_a, "detector"_a,
            "Add a voltage threshold detector (spike detector) to each location in locations.")
        .def("__repr__", [](const arb::cable_cell&){return "<arbor.cable_cell>";})
        .def("__str__",  [](const arb::cable_cell&){return "<arbor.cable_cell>";});
}

} // namespace pyarb<|MERGE_RESOLUTION|>--- conflicted
+++ resolved
@@ -9,6 +9,8 @@
 #include <arbor/spike_source_cell.hpp>
 #include <arbor/util/any.hpp>
 #include <arbor/util/unique_any.hpp>
+#include <arbor/morph/region.hpp>
+#include <arbor/morph/locset.hpp>
 
 #include "conversion.hpp"
 #include "error.hpp"
@@ -66,26 +68,9 @@
         }
     }
 
-<<<<<<< HEAD
-    std::size_t size() const {
-        return dict.size();
-    }
-=======
-    arb::label_dict d;
-
-    using arb::reg::tagged;
-    d.set("soma",      tagged(1));
-    d.set("dendrites", join(tagged(3), tagged(4)));
-
-    arb::cable_cell cell(arb::morphology(tree, true), d);
-
-    cell.paint("soma", "hh");
-    cell.paint("dendrites", "pas");
-    cell.default_parameters.axial_resistivity = 100; // [Ω·cm]
-
-    // Add spike threshold detector at the soma.
-    cell.place(arb::mlocation{0,0}, arb::threshold_detector{10});
->>>>>>> 717f7cb5
+    std::size_t size() const  {
+        return locsets.size() + regions.size();
+    }
 
     void set(const char* name, const char* desc) {
         using namespace std::string_literals;
@@ -353,16 +338,18 @@
     pybind11::class_<arb::i_clamp> i_clamp(m, "iclamp");
     i_clamp
         .def(pybind11::init(
-                [](double del, double dur, double amp) {
-                    return arb::i_clamp{del, dur, amp};
-                }), "delay"_a=0, "duration"_a=0, "amplitude"_a=0)
-        .def_readonly("delay", &arb::i_clamp::delay,         "Delay before current starts [ms]")
-        .def_readonly("duration", &arb::i_clamp::duration,   "Duration of the current injection [ms]")
-        .def_readonly("amplitude", &arb::i_clamp::amplitude, "Amplitude of the injected current [nA]")
+                [](double ts, double dur, double cur) {
+                    return arb::i_clamp{ts, dur, cur};
+                }), "tstart"_a=0, "duration"_a=0, "current"_a=0)
+        .def_readonly("tstart", &arb::i_clamp::delay,       "Time at which current starts [ms]")
+        .def_readonly("duration", &arb::i_clamp::duration,  "Duration of the current injection [ms]")
+        .def_readonly("current", &arb::i_clamp::amplitude,  "Amplitude of the injected current [nA]")
         .def("__repr__", [](const arb::i_clamp& c){
-            return util::pprintf("<arbor.iclamp: delay {} ms, duration {} ms, amplitude {} nA>", c.delay, c.duration, c.amplitude);})
+            return util::pprintf("<arbor.iclamp: tstart {} ms, duration {} ms, current {} nA>",
+                                 c.delay, c.duration, c.amplitude);})
         .def("__str__", [](const arb::i_clamp& c){
-            return util::pprintf("<arbor.iclamp: delay {} ms, duration {} ms, amplitude {} nA>", c.delay, c.duration, c.amplitude);});
+            return util::pprintf("<arbor.iclamp: tstart {} ms, duration {} ms, current {} nA>",
+                                 c.delay, c.duration, c.amplitude);});
 
     // arb::threshold_detector
 
@@ -379,67 +366,19 @@
         .def("__str__", [](const arb::threshold_detector& d){
             return util::pprintf("<arbor.threshold_detector: threshold {} mV>", d.threshold);});
 
-    // arb::init_membrane_potential
-
-    pybind11::class_<arb::init_membrane_potential> init_Vm(m, "init_Vm",
-        "initial membrane potential [mV]");
-    init_Vm
-        .def(pybind11::init<double>())
-        .def_readonly("value", &arb::init_membrane_potential::value, "initial membrane potential in mV")
-        .def("__repr__", [](const arb::init_membrane_potential& p) {
-            return util::pprintf("<arbor.init_VM: {} mV>", p.value);})
-        .def("__str__", [](const arb::init_membrane_potential& p) {
-            return util::pprintf("{} mV", p.value);});
-
-    // arb::temperature_K
-
-    pybind11::class_<arb::temperature_K> temperature_K(m, "temperature_K",
-        "temperature [°K]");
-    temperature_K
-        .def(pybind11::init<double>())
-        .def_readonly("value", &arb::temperature_K::value, "value [°K]")
-        .def("__repr__", [](const arb::temperature_K& p) {
-            return util::pprintf("<arbor.temperature_K: {} K>", p.value);})
-        .def("__str__", [](const arb::temperature_K& p) {
-            return util::pprintf("{} °K", p.value);});
-
-    // arb::axial_resistivity
-
-    pybind11::class_<arb::axial_resistivity> axial_resistivity(m, "axial_resistivity",
-        "axial resistivity (r_L) [Ω·cm]");
-    axial_resistivity
-        .def(pybind11::init<double>())
-        .def_readonly("value", &arb::axial_resistivity::value, "value [Ω·cm]")
-        .def("__repr__", [](const arb::axial_resistivity& p) {
-            return util::pprintf("<arbor.axial_resistivity: {} Ω·cm>", p.value);})
-        .def("__str__", [](const arb::axial_resistivity& p) {
-            return util::pprintf("{} Ω·cm", p.value);});
-
-    // arb::membrane_capacitance
-
-    pybind11::class_<arb::membrane_capacitance> membrane_capacitance(m, "membrane_capacitance",
-        "membrane capacitance (c_m) [F/m²]");
-    membrane_capacitance
-        .def(pybind11::init<double>())
-        .def_readonly("value", &arb::membrane_capacitance::value, "value [F/m²]")
-        .def("__repr__", [](const arb::membrane_capacitance& p) {
-            return util::pprintf("<arbor.membrane_capacitance: {} F/m²>", p.value);})
-        .def("__str__", [](const arb::membrane_capacitance& p) {
-            return util::pprintf("{} F/m²", p.value);});
-
     // arb::cable_cell
 
     pybind11::class_<arb::cable_cell> cable_cell(m, "cable_cell");
     cable_cell
         .def(pybind11::init(
-            [](const arb::morphology& m, const label_dict_proxy& labels, bool cfd) {
-                return arb::cable_cell(m, labels.dict, cfd);
-            }), "morphology"_a, "labels"_a, "compartments_from_discretization"_a=true)
+            [](const arb::morphology& m, const label_dict_proxy& labels) {
+                return arb::cable_cell(m, labels.dict);
+            }), "morphology"_a, "labels"_a)
         .def(pybind11::init(
-            [](const arb::sample_tree& t, const label_dict_proxy& labels, bool cfd) {
-                return arb::cable_cell(arb::morphology(t), labels.dict, cfd);
-            }), "morphology"_a, "labels"_a, "compartments_from_discretization"_a=true)
-        .def_property_readonly("num_branches", [](const arb::cable_cell& m) {return m.num_branches();})
+            [](const arb::sample_tree& t, const label_dict_proxy& labels) {
+                return arb::cable_cell(arb::morphology(t), labels.dict);
+            }), "morphology"_a, "labels"_a)
+        .def_property_readonly("num_branches", [](const arb::cable_cell& c) {return c.morphology().num_branches();})
         // Set cell-wide properties
         .def("set_properties",
             [](arb::cable_cell& c,
@@ -451,11 +390,11 @@
                 if (rL) c.default_parameters.axial_resistivity=rL;
                 if (tempK) c.default_parameters.temperature_K=tempK;
             },
-            pybind11::arg_v("Vm", pybind11::none(), "initial membrane voltage (mV)"),
-            pybind11::arg_v("cm", pybind11::none(), "membrane capacitance (F/m²)"),
-            pybind11::arg_v("rL", pybind11::none(), "axial resistivity (Ω·cm)"),
-            pybind11::arg_v("tempK", pybind11::none(), "temperature (Kelvin)"),
-            "Set default values for cable and cell properties.")
+            pybind11::arg_v("Vm", pybind11::none(), "initial membrane voltage [mV]"),
+            pybind11::arg_v("cm", pybind11::none(), "membrane capacitance [F/m²]"),
+            pybind11::arg_v("rL", pybind11::none(), "axial resistivity [Ω·cm]"),
+            pybind11::arg_v("tempK", pybind11::none(), "temperature [Kelvin]"),
+            "Set default values for cable and cell properties. These values can be overridden on specific regions using the paint interface.")
         .def("set_ion",
             [](arb::cable_cell& c, const char* ion,
                optional<double> int_con, optional<double> ext_con,
@@ -468,10 +407,11 @@
                 if (method)  c.default_parameters.reversal_potential_method[ion] = *method;
             },
             "ion"_a,
-            pybind11::arg_v("int_con", pybind11::none(), "initial internal concentration"),
-            pybind11::arg_v("ext_con", pybind11::none(), "initial external concentration"),
-            pybind11::arg_v("rev_pot", pybind11::none(), "reversal potential (mV)"),
-            pybind11::arg_v("method",  pybind11::none(), "method for calculating reversal potential"))
+            pybind11::arg_v("int_con", pybind11::none(), "initial internal concentration [mML⁻¹]"),
+            pybind11::arg_v("ext_con", pybind11::none(), "initial external concentration [mML⁻¹]"),
+            pybind11::arg_v("rev_pot", pybind11::none(), "reversal potential [mV]"),
+            pybind11::arg_v("method",  pybind11::none(), "method for calculating reversal potential"),
+            "Set the propoerties of ion species named 'ion' that will be applied by default everywhere on the cell. The concentrations and reversal potential can be overridden on specific regions using the paint interface. The method for calculating reversal potential is global for all compartments in the cell.")
         // Paint mechanisms.
         .def("paint",
             [](arb::cable_cell& c, const char* region, const arb::mechanism_desc& d) {
@@ -543,6 +483,17 @@
             },
             "locations"_a, "detector"_a,
             "Add a voltage threshold detector (spike detector) to each location in locations.")
+        .def("compartments_on_samples",
+            [](arb::cable_cell& c) {c.default_parameters.discretization = arb::cv_policy_every_sample{};},
+            "Decompose each branch into compartments defined by sample locations.")
+        .def("compartments_length",
+            [](arb::cable_cell& c, double len) {
+                c.default_parameters.discretization = arb::cv_policy_max_extent{len};
+            },
+            "maxlen"_a, "Decompose each branch into compartments of equal length, not exceeding maxlen.")
+        .def("compartments_per_branch",
+            [](arb::cable_cell& c, unsigned n) {c.default_parameters.discretization = arb::cv_policy_fixed_per_branch{n};},
+            "n"_a, "Decompose each branch into n compartments of equal length.")
         .def("__repr__", [](const arb::cable_cell&){return "<arbor.cable_cell>";})
         .def("__str__",  [](const arb::cable_cell&){return "<arbor.cable_cell>";});
 }
