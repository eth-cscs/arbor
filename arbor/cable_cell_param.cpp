--- conflicted
+++ resolved
@@ -68,78 +68,4 @@
     },
 };
 
-<<<<<<< HEAD
-// Discretization policy implementations:
-
-locset cv_policy_max_extent::cv_boundary_points(const cable_cell& cell) const {
-    const unsigned nbranch = cell.morphology().num_branches();
-    const auto& embed = cell.embedding();
-    if (!nbranch || max_extent_<=0) return ls::nil();
-
-    std::vector<mlocation> points;
-
-    unsigned bidx = 0;
-
-    const double oomax_extent = 1./max_extent_;
-    while (bidx<nbranch) {
-        unsigned ncv = std::ceil(embed.branch_length(bidx)*oomax_extent);
-        double ooncv = 1./ncv;
-
-        if (flags_&cv_policy_flag::interior_forks) {
-            for (unsigned i = 0; i<ncv; ++i) {
-                points.push_back({bidx, (1+2*i)*ooncv/2});
-            }
-        }
-        else {
-            for (unsigned i = 0; i<ncv; ++i) {
-                points.push_back({bidx, i*ooncv});
-            }
-            points.push_back({bidx, 1.});
-        }
-        ++bidx;
-    }
-
-    util::sort(points);
-    return points;
-}
-
-locset cv_policy_fixed_per_branch::cv_boundary_points(const cable_cell& cell) const {
-    const unsigned nbranch = cell.morphology().num_branches();
-    if (!nbranch) return ls::nil();
-
-    std::vector<mlocation> points;
-
-    unsigned bidx = 0;
-
-    double ooncv = 1./cv_per_branch_;
-    while (bidx<nbranch) {
-        if (flags_&cv_policy_flag::interior_forks) {
-            for (unsigned i = 0; i<cv_per_branch_; ++i) {
-                points.push_back({bidx, (1+2*i)*ooncv/2});
-            }
-        }
-        else {
-            for (unsigned i = 0; i<cv_per_branch_; ++i) {
-                points.push_back({bidx, i*ooncv});
-            }
-            points.push_back({bidx, 1.});
-        }
-        ++bidx;
-    }
-
-    util::sort(points);
-    return points;
-}
-
-// Ignores interior_forks flag.
-// Always include branch proximal points, so that forks are trivial.
-locset cv_policy_every_segment::cv_boundary_points(const cable_cell& cell) const {
-    const unsigned nbranch = cell.morphology().num_branches();
-    if (!nbranch) return ls::nil();
-
-    return ls::segment_boundaries();
-}
-
-=======
->>>>>>> 2e90a382
 } // namespace arb