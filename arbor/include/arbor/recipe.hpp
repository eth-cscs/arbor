--- conflicted
+++ resolved
@@ -21,13 +21,10 @@
 };
 
 /* Recipe descriptions are cell-oriented: in order that the building
-<<<<<<< HEAD
  * phase can be done distributed, and in order that the recipe
  * description can be built indepdently of any runtime execution environment.
-=======
  * phase can be distributed, and in order that the recipe description
  * can be built indepedently of any runtime execution environment.
->>>>>>> a77cfe28
  */
 
 // Note: `cell_connection` and `connection` have essentially the same data
