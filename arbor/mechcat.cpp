#include <cstdlib>
#include <map>
#include <memory>
#include <string>
#include <vector>

#include <arbor/arbexcept.hpp>
#include <arbor/mechcat.hpp>

#include "util/either.hpp"
#include "util/maputil.hpp"

/* Notes on implementation:
 *
 * The catalogue maintains the following data:
 *
 * 1. impl_map_
 *
 *    This contains the mapping between mechanism names and concrete mechanisms
 *    for a specific backend that have been registered with
 *    register_impl().
 *
 *    It is a two-level map, first indexed by name, and then by the back-end
 *    type (using std::type_index).
 *
 * 2. info_map_
 *
 *    Contains the mechanism_info metadata for a mechanism, as given to the
 *    catalogue via the add() method.
 *
 * 3. derived_map_
 *
 *    A 'derived' mechanism is one that shares the same metadata schema as its
 *    parent, but with possible overrides to its global scalar parameters and
 *    to the bindings of its ion names.
 *
 *    The derived_map_ entry for a given mechanism gives: the parent mechanism
 *    from which it is derived (which might also be a derived mechanism); the
 *    set of changes to global parameters relative to its parent; the set of
 *    ion rebindings relative to its parent; and an updated copy of the
 *    mechanism_info metadata that reflects those changes.
 *
 * The derived_map_ and info_map_ together constitute a forest: info_map_ has
 * an entry for each un-derived mechanism in the catalogue, while for any
 * derived mechanism, the parent field in derived_map_ provides the parent in
 * the derivation tree, or a root mechanism which is catalogued in info_map_.
 *
 * When an instance of the mechanism is requested from the catalogue, the
 * instance_impl_() function walks up the derivation tree to find the first
 * entry which has an associated implementation. It then accumulates the set of
 * global parameter and ion overrides that need to be applied, starting from
 * the top-most (least-derived) ancestor and working down to the requested derived
 * mechanism.
 *
 * The private implementation class catalogue_state does not throw any (catalogue
 * related) exceptions, but instead propagates errors via util::either to the
 * mechanism_catalogue methods for handling.
 */

namespace arb {

using util::value_by_key;
using util::optional;
using util::nullopt;

using std::make_unique;
using std::make_exception_ptr;

using mechanism_info_ptr = std::unique_ptr<mechanism_info>;

template <typename V>
using string_map = std::unordered_map<std::string, V>;

template <typename T>
struct hopefully_typemap {
    using type = util::either<T, std::exception_ptr>;
};

template <>
struct hopefully_typemap<void> {
    struct placeholder_type {};
    using type = util::either<placeholder_type, std::exception_ptr>;
};

template <typename T>
using hopefully = typename hopefully_typemap<T>::type;

// Convert hopefully<T> to T or throw.

template <typename T>
const T& value(const util::either<T, std::exception_ptr>& x) {
    if (!x) {
        std::rethrow_exception(x.second());
    }
    return x.first();
}

template <typename T>
T value(util::either<T, std::exception_ptr>&& x) {
    if (!x) {
        std::rethrow_exception(x.second());
    }
    return std::move(x.first());
}

void value(const hopefully<void>& x) {
    if (!x) {
        std::rethrow_exception(x.second());
    }
}

struct derivation {
    std::string parent;
    string_map<double> globals;        // global overrides relative to parent
    string_map<std::string> ion_remap; // ion name remap overrides relative to parent
    mechanism_info_ptr derived_info;
};


// (Pimpl) catalogue state.

struct catalogue_state {
    catalogue_state() = default;

    catalogue_state(const catalogue_state& other) {
        info_map_.clear();
        for (const auto& kv: other.info_map_) {
            info_map_[kv.first] = make_unique<mechanism_info>(*kv.second);
        }

        derived_map_.clear();
        for (const auto& kv: other.derived_map_) {
            const derivation& v = kv.second;
            derived_map_[kv.first] = {v.parent, v.globals, v.ion_remap, make_unique<mechanism_info>(*v.derived_info)};
        }

        impl_map_.clear();
        for (const auto& name_impls: other.impl_map_) {
            std::unordered_map<std::type_index, std::unique_ptr<mechanism>> impls;
            for (const auto& tidx_mptr: name_impls.second) {
                impls[tidx_mptr.first] = tidx_mptr.second->clone();
            }

            impl_map_[name_impls.first] = std::move(impls);
        }
    }

    // Check for presence of mechanism or derived mechanism.
    bool defined(const std::string& name) const {
        return info_map_.count(name) || derived_map_.count(name);
    }

    // Check if name is derived or implicitly derivable.
    bool is_derived(const std::string& name) const {
        return derived_map_.count(name) || derive(name);
    }

    // Set mechanism info (unchecked).
    void bind(const std::string& name, mechanism_info info) {
        info_map_[name] = mechanism_info_ptr(new mechanism_info(std::move(info)));
    }

    // Add derived mechanism (unchecked).
    void bind(const std::string& name, derivation deriv) {
        derived_map_[name] = std::move(deriv);
    }

    // Register concrete mechanism for a back-end type.
    hopefully<void> register_impl(std::type_index tidx, const std::string& name, std::unique_ptr<mechanism> mech) {
        if (auto fptr = fingerprint_ptr(name)) {
            if (mech->fingerprint()!=*fptr.first()) {
                return make_exception_ptr(fingerprint_mismatch(name));
            }

            impl_map_[name][tidx] = std::move(mech);
        }
        else {
            return fptr.second();
        }

        return {};
    }

    // Remove mechanism and its derivations and implementations.
    void remove(const std::string& name) {
        derived_map_.erase(name);
        info_map_.erase(name);
        impl_map_.erase(name);

        // Erase any dangling derivation map entries.
        std::size_t n_delete;
        do {
            n_delete = 0;
            for (auto it = derived_map_.begin(); it!=derived_map_.end(); ) {
                const auto& parent = it->second.parent;
                if (info_map_.count(parent) || derived_map_.count(parent)) {
                    ++it;
                }
                else {
                    impl_map_.erase(it->first);
                    derived_map_.erase(it++);
                    ++n_delete;
                }
            }
        } while (n_delete>0);
    }

    // Retrieve mechanism info for mechanism, derived mechanism, or implicitly
    // derived mechanism.
    hopefully<mechanism_info> info(const std::string& name) const {
        if (const auto& deriv = value_by_key(derived_map_, name)) {
            return *(deriv->derived_info.get());
        }
        else if (auto p = value_by_key(info_map_, name)) {
            return *(p->get());
        }
        else if (auto deriv = derive(name)) {
            return *(deriv.first().derived_info.get());
        }
        else {
            return deriv.second();
        }
    }

    // Retrieve mechanism fingerprint. The fingerprint of a derived mechanisms
    // is that of its parent.
    hopefully<const mechanism_fingerprint*> fingerprint_ptr(const std::string& name) const {
        hopefully<derivation> implicit_deriv;
        const std::string* base = &name;

        if (!defined(name)) {
<<<<<<< HEAD
            implicit_deriv = derive(name);
            if (implicit_deriv) {
=======
            if ((implicit_deriv = derive(name))) {
>>>>>>> 12150544
                base = &implicit_deriv.first().parent;
            }
            else {
                return implicit_deriv.second();
            }
        }

        while (auto maybe_deriv = value_by_key(derived_map_, *base)) {
            base = &maybe_deriv->parent;
        }

        if (const auto& p = value_by_key(info_map_, *base)) {
            return &p.value()->fingerprint;
        }

        throw arbor_internal_error("inconsistent catalogue map state");
    }

    // Construct derived mechanism based on existing parent mechanism and overrides.
    hopefully<derivation> derive(
        const std::string& name, const std::string& parent,
        const std::vector<std::pair<std::string, double>>& global_params,
        const std::vector<std::pair<std::string, std::string>>& ion_remap_vec) const
    {
        if (defined(name)) {
            return make_exception_ptr(duplicate_mechanism(name));
        }
        else if (!defined(parent)) {
            return make_exception_ptr(no_such_mechanism(parent));
        }

        string_map<std::string> ion_remap_map(ion_remap_vec.begin(), ion_remap_vec.end());
        derivation deriv = {parent, {}, ion_remap_map, nullptr};

        mechanism_info_ptr new_info;
        if (auto parent_info = info(parent)) {
            new_info.reset(new mechanism_info(parent_info.first()));
        }
        else {
            return parent_info.second();
        }

        // Update global parameter values in info for derived mechanism.

        for (const auto& kv: global_params) {
            const auto& param = kv.first;
            const auto& value = kv.second;

            if (auto p = value_by_key(new_info->globals, param)) {
                if (!p->valid(value)) {
                    return make_exception_ptr(invalid_parameter_value(name, param, value));
                }
            }
            else {
                return make_exception_ptr(no_such_parameter(name, param));
            }

            deriv.globals[param] = value;
            new_info->globals.at(param).default_value = value;
        }

        for (const auto& kv: ion_remap_vec) {
            if (!new_info->ions.count(kv.first)) {
                return make_exception_ptr(invalid_ion_remap(name, kv.first, kv.second));
            }
        }

        // Update ion dependencies in info to reflect the requested ion remapping.

        string_map<ion_dependency> new_ions;
        for (const auto& kv: new_info->ions) {
            if (auto new_ion = value_by_key(ion_remap_map, kv.first)) {
                if (!new_ions.insert({*new_ion, kv.second}).second) {
                    return make_exception_ptr(invalid_ion_remap(name, kv.first, *new_ion));
                }
            }
            else {
                if (!new_ions.insert(kv).second) {
                    // (find offending remap to report in exception)
                    for (const auto& entry: ion_remap_map) {
                        if (entry.second==kv.first) {
                            return make_exception_ptr(invalid_ion_remap(name, kv.first, entry.second));
                        }
                    }
                    throw arbor_internal_error("inconsistent catalogue ion remap state");
                }
            }
        }
        new_info->ions = std::move(new_ions);

        deriv.derived_info = std::move(new_info);
        return deriv;
    }

    // Implicit derivation.
    hopefully<derivation> derive(const std::string& name) const {
        if (defined(name)) {
            return make_exception_ptr(duplicate_mechanism(name));
        }

        auto i = name.find_last_of('/');
        if (i==std::string::npos) {
            return make_exception_ptr(no_such_mechanism(name));
        }

        std::string base = name.substr(0, i);
        if (!defined(base)) {
            return make_exception_ptr(no_such_mechanism(base));
        }

        std::string suffix = name.substr(i+1);

        const mechanism_info_ptr& info = derived_map_.count(base)? derived_map_.at(base).derived_info: info_map_.at(base);
        bool single_ion = info->ions.size()==1u;
        auto is_ion = [&info](const std::string& name) -> bool { return info->ions.count(name); };

        std::vector<std::pair<std::string, double>> global_params;
        std::vector<std::pair<std::string, std::string>> ion_remap;

        while (!suffix.empty()) {
            std::string assign;

            auto comma = suffix.find(',');
            if (comma==std::string::npos) {
                assign = suffix;
                suffix.clear();
            }
            else {
                assign = suffix.substr(0, comma);
                suffix = suffix.substr(comma+1);
            }

            std::string k, v;
            auto eq = assign.find('=');
            if (eq==std::string::npos) {
                if (!single_ion) {
                    return make_exception_ptr(invalid_ion_remap(assign));
                }

                k = info->ions.begin()->first;
                v = assign;
            }
            else {
                k = assign.substr(0, eq);
                v = assign.substr(eq+1);
            }

            if (is_ion(k)) {
                ion_remap.push_back({k, v});
            }
            else {
                char* end = 0;
                double v_value = std::strtod(v.c_str(), &end);
                if (!end || *end) {
                    return make_exception_ptr(invalid_parameter_value(name, k, v));
                }
                global_params.push_back({k, v_value});
            }
        }

        return derive(name, base, global_params, ion_remap);
    }

    // Retrieve implementation for this mechanism name or closest ancestor.
    hopefully<std::unique_ptr<mechanism>> implementation(std::type_index tidx, const std::string& name) const {
        const std::string* impl_name = &name;
        hopefully<derivation> implicit_deriv;

        if (!defined(name)) {
            implicit_deriv = derive(name);
            if (!implicit_deriv) {
                return implicit_deriv.second();
            }
            impl_name = &implicit_deriv.first().parent;
        }

        for (;;) {
            if (const auto mech_impls = value_by_key(impl_map_, *impl_name)) {
                if (auto p = value_by_key(mech_impls.value(), tidx)) {
                    return p->get()->clone();
                }
            }

            // Try parent instead.
            if (const auto p = value_by_key(derived_map_, *impl_name)) {
                impl_name = &p->parent;
            }
            else {
                return make_exception_ptr(no_such_implementation(name));
            }
        }
    }

    // Accumulate override set from derivation chain.
    hopefully<mechanism_overrides> overrides(const std::string& name) const {
        mechanism_overrides over;

        auto apply_deriv = [](mechanism_overrides& over, const derivation& deriv) {
            for (auto& kv: deriv.globals) {
                over.globals[kv.first] = kv.second;
            }

            if (!deriv.ion_remap.empty()) {
                string_map<std::string> new_rebind = deriv.ion_remap;
                for (auto& kv: over.ion_rebind) {
                    if (auto opt_v = value_by_key(deriv.ion_remap, kv.second)) {
                        new_rebind.erase(kv.second);
                        new_rebind[kv.first] = *opt_v;
                    }
                }
                for (auto& kv: over.ion_rebind) {
                    if (!value_by_key(deriv.ion_remap, kv.second)) {
                        new_rebind[kv.first] = kv.second;
                    }
                }
                std::swap(new_rebind, over.ion_rebind);
            }
        };

        // Recurse up the derivation tree to find the most distant ancestor;
        // accumulate global parameter settings and ion remappings down to the
        // requested mechanism.

        auto apply_globals = [this, &apply_deriv](auto& self, const std::string& name, mechanism_overrides& over) -> void {
            if (auto p = value_by_key(derived_map_, name)) {
                self(self, p->parent, over);
                apply_deriv(over, *p);
            }
        };

        util::optional<derivation> implicit_deriv;
        if (!defined(name)) {
            if (auto deriv = derive(name)) {
                implicit_deriv = std::move(deriv.first());
            }
            else {
                return deriv.second();
            }
        }

        apply_globals(apply_globals, implicit_deriv? implicit_deriv->parent: name, over);
        if (implicit_deriv) {
            apply_deriv(over, implicit_deriv.value());
        }

        return over;
    }

    // Schemata for (un-derived) mechanisms.
    string_map<mechanism_info_ptr> info_map_;

    // Parent and global setting values for derived mechanisms.
    string_map<derivation> derived_map_;

    // Prototype register, keyed on mechanism name, then backend type (index).
    string_map<std::unordered_map<std::type_index, mechanism_ptr>> impl_map_;
};

// Mechanism catalogue method implementations.

mechanism_catalogue::mechanism_catalogue():
    state_(new catalogue_state)
{}

mechanism_catalogue::mechanism_catalogue(mechanism_catalogue&& other) = default;
mechanism_catalogue& mechanism_catalogue::operator=(mechanism_catalogue&& other) = default;

mechanism_catalogue::mechanism_catalogue(const mechanism_catalogue& other):
    state_(new catalogue_state(*other.state_))
{}

mechanism_catalogue& mechanism_catalogue::operator=(const mechanism_catalogue& other) {
    state_.reset(new catalogue_state(*other.state_));
    return *this;
}

void mechanism_catalogue::add(const std::string& name, mechanism_info info) {
    if (state_->defined(name)) {
        throw duplicate_mechanism(name);
    }
    state_->bind(name, std::move(info));
}

bool mechanism_catalogue::has(const std::string& name) const {
    return state_->defined(name) || state_->derive(name);
}

bool mechanism_catalogue::is_derived(const std::string& name) const {
    return state_->is_derived(name);
}

mechanism_info mechanism_catalogue::operator[](const std::string& name) const {
    return value(state_->info(name));
}

const mechanism_fingerprint& mechanism_catalogue::fingerprint(const std::string& name) const {
    return *value(state_->fingerprint_ptr(name));
}

void mechanism_catalogue::derive(const std::string& name, const std::string& parent,
    const std::vector<std::pair<std::string, double>>& global_params,
    const std::vector<std::pair<std::string, std::string>>& ion_remap_vec)
{
    state_->bind(name, value(state_->derive(name, parent, global_params, ion_remap_vec)));
}

void mechanism_catalogue::remove(const std::string& name) {
    if (!has(name)) {
        throw no_such_mechanism(name);
    }
    state_->remove(name);
}

void mechanism_catalogue::register_impl(std::type_index tidx, const std::string& name, std::unique_ptr<mechanism> mech) {
    value(state_->register_impl(tidx, name, std::move(mech)));
}

std::pair<mechanism_ptr, mechanism_overrides> mechanism_catalogue::instance_impl(std::type_index tidx, const std::string& name) const {
    std::pair<mechanism_ptr, mechanism_overrides> result;
    result.first = value(state_->implementation(tidx, name));
    result.second = value(state_->overrides(name));

    return result;
}

mechanism_catalogue::~mechanism_catalogue() = default;

} // namespace arb<|MERGE_RESOLUTION|>--- conflicted
+++ resolved
@@ -229,12 +229,7 @@
         const std::string* base = &name;
 
         if (!defined(name)) {
-<<<<<<< HEAD
-            implicit_deriv = derive(name);
-            if (implicit_deriv) {
-=======
             if ((implicit_deriv = derive(name))) {
->>>>>>> 12150544
                 base = &implicit_deriv.first().parent;
             }
             else {
