--- conflicted
+++ resolved
@@ -20,26 +20,20 @@
     threshold_watcher(
         const fvm_index_type* cv_to_intdom,
         const fvm_value_type* values,
-<<<<<<< HEAD
         const fvm_index_type* src_to_spike,
         array* time_since_spike,
-=======
         const array* t_before,
         const array* t_after,
->>>>>>> 92fdf6c5
         const std::vector<fvm_index_type>& cv_index,
         const std::vector<fvm_value_type>& thresholds,
         const execution_context& context
     ):
         cv_to_intdom_(cv_to_intdom),
         values_(values),
-<<<<<<< HEAD
         src_to_spike_(src_to_spike),
         time_since_spike_(time_since_spike),
-=======
         t_before_ptr_(t_before),
         t_after_ptr_(t_after),
->>>>>>> 92fdf6c5
         n_cv_(cv_index.size()),
         cv_index_(cv_index),
         is_crossed_(n_cv_),
@@ -81,12 +75,9 @@
     /// Crossing events are recorded for each threshold that
     /// is crossed since the last call to test
     void test() {
-<<<<<<< HEAD
         clear_spikes();
-=======
         const fvm_value_type* t_before = t_before_ptr_->data();
         const fvm_value_type* t_after  = t_after_ptr_->data();
->>>>>>> 92fdf6c5
         for (fvm_size_type i = 0; i<n_cv_; ++i) {
             auto cv     = cv_index_[i];
             auto intdom = cv_to_intdom_[cv];
@@ -99,15 +90,11 @@
                     // The threshold has been passed, so estimate the time using
                     // linear interpolation.
                     auto pos = (thresh - v_prev)/(v - v_prev);
-<<<<<<< HEAD
-                    auto crossing_time = math::lerp(t_before_[intdom], t_after_[intdom], pos);
-=======
-                    auto crossing_time = math::lerp(t_before[cell], t_after[cell], pos);
->>>>>>> 92fdf6c5
+                    auto crossing_time = math::lerp(t_before[intdom], t_after[intdom], pos);
                     crossings_.push_back({i, crossing_time});
 
                     if (record_time_since_spike_) {
-                        (*time_since_spike_)[src_to_spike_[i]] = t_after_[intdom] - crossing_time;
+                        (*time_since_spike_)[src_to_spike_[i]] = t_after[intdom] - crossing_time;
                     }
 
                     is_crossed_[i] = true;
@@ -133,23 +120,15 @@
     }
 
 private:
-<<<<<<< HEAD
-    /// Non-owning pointers to cv-to-intdom map, per-intdom time data,
-    /// and the values for to test against thresholds.
-=======
     /// Non-owning pointers to cv-to-intdom map,
     /// the values for to test against thresholds,
     /// and pointers to the time arrays
->>>>>>> 92fdf6c5
     const fvm_index_type* cv_to_intdom_ = nullptr;
     const fvm_value_type* values_ = nullptr;
-<<<<<<< HEAD
     const fvm_index_type* src_to_spike_ = nullptr;
     array* time_since_spike_ = nullptr;
-=======
     const array* t_before_ptr_ = nullptr;
     const array* t_after_ptr_ = nullptr;
->>>>>>> 92fdf6c5
 
     /// Threshold watcher state.
     fvm_size_type n_cv_ = 0;
