#include <sstream>
#include <unordered_map>
#include <vector>

#include <arbor/cable_cell.hpp>
#include <arbor/morph/label_dict.hpp>
#include <arbor/morph/morphology.hpp>
#include <arbor/morph/mprovider.hpp>
#include <arbor/util/pp_util.hpp>

#include "util/piecewise.hpp"
#include "util/rangeutil.hpp"
#include "util/span.hpp"
#include "util/strprintf.hpp"

namespace arb {

using region_map = std::unordered_map<std::string, mcable_list>;
using locset_map = std::unordered_map<std::string, mlocation_list>;

using value_type = cable_cell::value_type;
using index_type = cable_cell::index_type;
using size_type = cable_cell::size_type;

template <typename T> struct constant_type {
    template <typename> using type = T;
};

struct cable_cell_impl {
    using value_type = cable_cell::value_type;
    using index_type = cable_cell::index_type;
    using size_type  = cable_cell::size_type;

    cable_cell_impl(const arb::morphology& m, const label_dict& dictionary):
        provider(m, dictionary)
    {}

    cable_cell_impl(): cable_cell_impl({},{}) {}

    cable_cell_impl(const cable_cell_impl& other):
        provider(other.provider),
        region_map(other.region_map),
        location_map(other.location_map)
    {}

    cable_cell_impl(cable_cell_impl&& other) = default;

    // Embedded morphology and labelled region/locset lookup.
    mprovider provider;

    // Regional assignments.
    cable_cell_region_map region_map;

    // Point assignments.
    cable_cell_location_map location_map;

    // Track number of point assignments by type for lid/target numbers.
    dynamic_typed_map<constant_type<cell_lid_type>::type> placed_count;

    template <typename T>
    mlocation_map<T>& get_location_map(const T&) {
        return location_map.get<T>();
    }

    mlocation_map<mechanism_desc>& get_location_map(const mechanism_desc& desc) {
        return location_map.get<mechanism_desc>()[desc.name()];
    }

    template <typename Item>
    lid_range place(const locset& ls, const Item& item) {
        auto& mm = get_location_map(item);
        cell_lid_type& lid = placed_count.get<Item>();
        cell_lid_type first = lid;

        for (auto l: thingify(ls, provider)) {
            placed<Item> p{l, lid++, item};
            mm.push_back(p);
        }
        return lid_range(first, lid);
    }

    template <typename T>
    mcable_map<T>& get_region_map(const T&) {
        return region_map.get<T>();
    }

    mcable_map<mechanism_desc>& get_region_map(const mechanism_desc& desc) {
        return region_map.get<mechanism_desc>()[desc.name()];
    }

    mcable_map<init_int_concentration>& get_region_map(const init_int_concentration& init) {
        return region_map.get<init_int_concentration>()[init.ion];
    }

    mcable_map<init_ext_concentration>& get_region_map(const init_ext_concentration& init) {
        return region_map.get<init_ext_concentration>()[init.ion];
    }

    mcable_map<init_reversal_potential>& get_region_map(const init_reversal_potential& init) {
        return region_map.get<init_reversal_potential>()[init.ion];
    }

    template <typename Property>
    void paint(const region& reg, const Property& prop) {
        mextent cables = thingify(reg, provider);
        auto& mm = get_region_map(prop);

        for (auto c: cables) {
            // Skip zero-length cables in extent:
            if (c.prox_pos==c.dist_pos) continue;

            if (!mm.insert(c, prop)) {
                throw cable_cell_error(util::pprintf("cable {} overpaints", c));
            }
        }
    }

    mlocation_list concrete_locset(const locset& l) const {
        return thingify(l, provider);
    }

    mextent concrete_region(const region& r) const {
        return thingify(r, provider);
    }
};

using impl_ptr = std::unique_ptr<cable_cell_impl, void (*)(cable_cell_impl*)>;
impl_ptr make_impl(cable_cell_impl* c) {
    return impl_ptr(c, [](cable_cell_impl* p){delete p;});
}

cable_cell::cable_cell(const arb::morphology& m, const label_dict& dictionary):
    impl_(make_impl(new cable_cell_impl(m, dictionary)))
{}

cable_cell::cable_cell(): impl_(make_impl(new cable_cell_impl())) {}

cable_cell::cable_cell(const cable_cell& other):
    default_parameters(other.default_parameters),
    impl_(make_impl(new cable_cell_impl(*other.impl_)))
{}

const concrete_embedding& cable_cell::embedding() const {
    return impl_->provider.embedding();
}

const arb::morphology& cable_cell::morphology() const {
    return impl_->provider.morphology();
}

const mprovider& cable_cell::provider() const {
    return impl_->provider;
}

mlocation_list cable_cell::concrete_locset(const locset& l) const {
    return impl_->concrete_locset(l);
}

mextent cable_cell::concrete_region(const region& r) const {
    return impl_->concrete_region(r);
}

const cable_cell_location_map& cable_cell::location_assignments() const {
    return impl_->location_map;
}

const cable_cell_region_map& cable_cell::region_assignments() const {
    return impl_->region_map;
}

// Forward paint methods to implementation class.

void cable_cell::paint(const region& target, init_membrane_potential prop) {
    region_init_membrane_potential[to_string(target)] = prop;
    impl_->paint(target, prop);
}
void cable_cell::paint(const region& target, axial_resistivity prop) {
    region_axial_resistivity[to_string(target)] = prop;
    impl_->paint(target, prop);
}
void cable_cell::paint(const region& target, membrane_capacitance prop) {
    region_membrane_capacitance[to_string(target)] = prop;
    impl_->paint(target, prop);
}
void cable_cell::paint(const region& target, temperature_K prop) {
    region_temperature_K[to_string(target)] = prop;
    impl_->paint(target, prop);
}
void cable_cell::paint(const region& target, initial_ion_data prop) {
    region_initial_ion_data[to_string(target)].push_back(prop);
    impl_->paint(target, prop);
}
void cable_cell::paint(const region& target, mechanism_desc prop) {
    region_mechanism_desc[to_string(target)].push_back(prop);
    impl_->paint(target, prop);
}
<<<<<<< HEAD
=======
ARB_PP_FOREACH(FWD_PAINT,\
    mechanism_desc, init_membrane_potential, axial_resistivity,\
    temperature_K, membrane_capacitance, init_int_concentration,
    init_ext_concentration, init_reversal_potential)
>>>>>>> 72df06e6

// Forward place methods to implementation class.

#define FWD_PLACE(proptype)\
lid_range cable_cell::place(const locset& target, proptype prop) {\
    return impl_->place(target, prop);\
}
ARB_PP_FOREACH(FWD_PLACE,\
    mechanism_desc, i_clamp, gap_junction_site, threshold_detector)

} // namespace arb<|MERGE_RESOLUTION|>--- conflicted
+++ resolved
@@ -194,14 +194,6 @@
     region_mechanism_desc[to_string(target)].push_back(prop);
     impl_->paint(target, prop);
 }
-<<<<<<< HEAD
-=======
-ARB_PP_FOREACH(FWD_PAINT,\
-    mechanism_desc, init_membrane_potential, axial_resistivity,\
-    temperature_K, membrane_capacitance, init_int_concentration,
-    init_ext_concentration, init_reversal_potential)
->>>>>>> 72df06e6
-
 // Forward place methods to implementation class.
 
 #define FWD_PLACE(proptype)\
