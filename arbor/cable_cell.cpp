#include <sstream>
#include <unordered_map>
#include <vector>

#include <arbor/cable_cell.hpp>
#include <arbor/morph/label_dict.hpp>
#include <arbor/morph/morphology.hpp>
#include <arbor/morph/mprovider.hpp>
#include <arbor/segment.hpp>

#include "util/piecewise.hpp"
#include "util/rangeutil.hpp"
#include "util/span.hpp"
#include "util/strprintf.hpp"

namespace arb {

using region_map = std::unordered_map<std::string, mcable_list>;
using locset_map = std::unordered_map<std::string, mlocation_list>;

using value_type = cable_cell::value_type;
using index_type = cable_cell::index_type;
using size_type = cable_cell::size_type;

struct cable_cell_impl {
    using value_type = cable_cell::value_type;
    using index_type = cable_cell::index_type;
    using size_type  = cable_cell::size_type;

    using stimulus_instance     = cable_cell::stimulus_instance;
    using synapse_instance      = cable_cell::synapse_instance;
    using gap_junction_instance = cable_cell::gap_junction_instance;
    using detector_instance     = cable_cell::detector_instance;

    cable_cell_impl(const arb::morphology& m,
                    const label_dict& dictionary,
                    bool compartments_from_discretization):
        provider(m, dictionary)
    {
        using point = cable_cell::point_type;
        if (!m.num_branches()) {
            segments.push_back(make_segment<placeholder_segment>());
            parents.push_back(0);
            return;
        }

        // Add the soma.
        auto loc = m.samples()[0].loc; // location of soma.

        // If there is no spherical root/soma use a zero-radius soma.
        double srad = m.spherical_root()? loc.radius: 0.;
        segments.push_back(make_segment<soma_segment>(srad, point(loc.x, loc.y, loc.z)));
        parents.push_back(-1);

        auto& samples = m.samples();
        auto& props = m.sample_props();
        for (auto i: util::make_span(1, m.num_branches())) {
            auto index =  util::make_range(m.branch_indexes(i));

            // find kind for the branch. Use the tag of the last sample in the branch.
            int tag = samples[index.back()].tag;
            section_kind kind;
            switch (tag) {
                case 1:     // soma
                    throw cable_cell_error("No support for complex somata (yet)");
                case 2:     // axon
                    kind = section_kind::axon;
                case 3:     // dendrite
                case 4:     // apical dendrite
                default:    // just take dendrite as default
                    kind = section_kind::dendrite;
            }

            std::vector<value_type> radii;
            std::vector<cable_cell::point_type> points;

            // The current discretization code does not handle collocated points correctly,
            // particularly if they lie at the start of a branch, so we have to skip the first
            // point on a branch if it is collocated with the second point.
            bool skip_first = is_collocated(props[index[1]]);
            for (auto j: util::make_span(skip_first, index.size())) {
                auto& s = samples[index[j]];
                radii.push_back(s.loc.radius);
                points.push_back(cable_cell::point_type(s.loc.x, s.loc.y, s.loc.z));
            }

            // Find the id of this branch's parent.
            auto pid = m.branch_parent(i);
            // Adjust pid if a zero-radius soma was used.
            if (!m.spherical_root()) {
                pid = pid==mnpos? 0: pid+1;
            }
            segments.push_back(make_segment<cable_segment>(kind, radii, points));
            parents.push_back(pid);
            if (compartments_from_discretization) {
                int ncolloc = std::count_if(index.begin(), index.end(), [&props](auto i){return is_collocated(props[i]);});
                int ncomp = index.size()-ncolloc-1;
                ncomp -= is_collocated(props[index[0]]);
                segments.back()->as_cable()->set_compartments(ncomp);
            }
        }
    }

    cable_cell_impl(): cable_cell_impl({},{},false) {}

    cable_cell_impl(const cable_cell_impl& other):
        parents(other.parents),
        stimuli(other.stimuli),
        synapses(other.synapses),
        gap_junction_sites(other.gap_junction_sites),
        spike_detectors(other.spike_detectors),
        provider(other.provider)
    {
        // unique_ptr's cannot be copy constructed, do a manual assignment
        segments.reserve(other.segments.size());
        for (const auto& s: other.segments) {
            segments.push_back(s->clone());
        }
    }

    cable_cell_impl(cable_cell_impl&& other) = default;

    // storage for connections
    std::vector<index_type> parents;

    // the segments
    std::vector<segment_ptr> segments;

    // the stimuli
    std::vector<stimulus_instance> stimuli;

    // the synapses
    std::vector<synapse_instance> synapses;

    // the gap_junctions
    std::vector<gap_junction_instance> gap_junction_sites;

    // the sensors
    std::vector<detector_instance> spike_detectors;

    // Embedded morphology and labelled region/locset lookup.
    mprovider provider;

    template <typename Desc, typename T>
    lid_range place(const mlocation_list& locs, const Desc& desc, std::vector<T>& list) {
        const auto first = list.size();

        for (auto loc: locs) {
            list.push_back({loc, desc});
        }

        return lid_range(first, list.size());
    }

    template <typename Desc, typename T>
<<<<<<< HEAD
    lid_range place(const std::string& target, const Desc& desc, std::vector<T>& list) {
        const auto first = list.size();

        std::cout << " PLACE at: " << target << "\n";
        const auto it = locations.find(target);
        if (it==locations.end()) return lid_range(first, first);

        return place(it->second, desc, list);
=======
    lid_range place(const locset& locs, const Desc& desc, std::vector<T>& list) {
        return place(thingify(locs, provider), desc, list);
>>>>>>> 20801634
    }

    lid_range place_gj(const mlocation_list& locs) {
        const auto first = gap_junction_sites.size();

        gap_junction_sites.insert(gap_junction_sites.end(), locs.begin(), locs.end());

        return lid_range(first, gap_junction_sites.size());
    }

    lid_range place_gj(const locset& locs) {
        return place_gj(thingify(locs, provider));
    }

    void assert_valid_segment(index_type i) const {
        if (i>=segments.size()) {
            throw cable_cell_error("no such segment");
        }
    }

    bool valid_location(const mlocation& loc) const {
        return test_invariants(loc) && loc.branch<segments.size();
    }

    template <typename F>
    void paint(const mcable_list& cables, F&& f) {
        for (auto c: cables) {
            if (c.prox_pos!=0 || c.dist_pos!=1) {
                throw cable_cell_error(util::pprintf(
                    "cable_cell does not support regions with partial branches: {}", c));
            }
            assert_valid_segment(c.branch);
            f(segments[c.branch]);
        }
    }

    template <typename F>
    void paint(const region& reg, F&& f) {
        paint(thingify(reg, provider), std::forward<F>(f));
    }
};

using impl_ptr = std::unique_ptr<cable_cell_impl, void (*)(cable_cell_impl*)>;
impl_ptr make_impl(cable_cell_impl* c) {
    return impl_ptr(c, [](cable_cell_impl* p){delete p;});
}

cable_cell::cable_cell(const arb::morphology& m,
                       const label_dict& dictionary,
                       bool compartments_from_discretization):
    impl_(make_impl(new cable_cell_impl(m, dictionary, compartments_from_discretization)))
{}

cable_cell::cable_cell():
    impl_(make_impl(new cable_cell_impl()))
{}

cable_cell::cable_cell(const cable_cell& other):
    default_parameters(other.default_parameters),
    impl_(make_impl(new cable_cell_impl(*other.impl_)))
{}

size_type cable_cell::num_branches() const {
    return impl_->segments.size();
}

segment const* cable_cell::parent(index_type index) const {
    impl_->assert_valid_segment(index);
    return impl_->segments[impl_->parents[index]].get();
}

segment const* cable_cell::segment(index_type index) const {
    impl_->assert_valid_segment(index);
    return impl_->segments[index].get();
}

const std::vector<segment_ptr>& cable_cell::segments() const {
    return impl_->segments;
}

const std::vector<index_type>& cable_cell::parents() const {
    return impl_->parents;
}

value_type cable_cell::segment_length_constant(value_type frequency, index_type segidx,
    const cable_cell_parameter_set& global_defaults) const
{
    return 0.5/segment_mean_attenuation(frequency, segidx, global_defaults);
}

bool cable_cell::has_soma() const {
    return !segment(0)->is_placeholder();
}

const std::vector<cable_cell::gap_junction_instance>& cable_cell::gap_junction_sites() const {
    return impl_->gap_junction_sites;
}

const std::vector<cable_cell::synapse_instance>& cable_cell::synapses() const {
    return impl_->synapses;
}

const std::vector<cable_cell::detector_instance>& cable_cell::detectors() const {
    return impl_->spike_detectors;
}

const std::vector<cable_cell::stimulus_instance>& cable_cell::stimuli() const {
    return impl_->stimuli;
}

const concrete_embedding& cable_cell::embedding() const {
    return impl_->provider.embedding();
}

const arb::morphology& cable_cell::morphology() const {
    return impl_->provider.morphology();
}

const mprovider& cable_cell::provider() const {
    return impl_->provider;
}


//
// Painters.
//
// Implementation of user API for painting density channel and electrical properties on cells.
//

void cable_cell::paint(const region& target, mechanism_desc desc) {
    impl_->paint(target,
                 [&desc](segment_ptr& s){return s->add_mechanism(desc);});
}

void cable_cell::paint(const region& target, cable_cell_local_parameter_set params) {
    impl_->paint(target,
                 [&params](segment_ptr& s){return s->parameters = params;});
}

//
// Placers.
//
// Implementation of user API for placing discrete items on cell morphology,
// such as synapses, spike detectors and stimuli.
//

//
// Synapses.
//

lid_range cable_cell::place(const locset& ls, const mechanism_desc& desc) {
    return impl_->place(ls, desc, impl_->synapses);
}

//
// Stimuli.
//

lid_range cable_cell::place(const locset& ls, const i_clamp& desc) {
    return impl_->place(ls, desc, impl_->stimuli);
}

//
// Gap junctions.
//

lid_range cable_cell::place(const locset& ls, gap_junction_site) {
    return impl_->place_gj(ls);
}

//
// Spike detectors.
//

lid_range cable_cell::place(const locset& ls, const threshold_detector& desc) {
    return impl_->place(ls, desc.threshold, impl_->spike_detectors);
}

//
// TODO: deprectate the following as soon as discretization code catches up with em_morphology
//
const soma_segment* cable_cell::soma() const {
    return has_soma()? segment(0)->as_soma(): nullptr;
}

const cable_segment* cable_cell::cable(index_type index) const {
    impl_->assert_valid_segment(index);
    auto cable = segment(index)->as_cable();
    return cable? cable: throw cable_cell_error("segment is not a cable segment");
}

std::vector<size_type> cable_cell::compartment_counts() const {
    std::vector<size_type> comp_count;
    comp_count.reserve(num_branches());
    for (const auto& s: segments()) {
        comp_count.push_back(s->num_compartments());
    }
    return comp_count;
}

size_type cable_cell::num_compartments() const {
    return util::sum_by(impl_->segments,
            [](const segment_ptr& s) { return s->num_compartments(); });
}

// Approximating wildly by ignoring O(x) effects entirely, the attenuation b
// over a single cable segment with constant resistivity R and membrane
// capacitance C is given by:
//
// b = 2√(πRCf) · Σ 2L/(√d₀ + √d₁)
//
// where the sum is taken over each piecewise linear segment of length L
// with diameters d₀ and d₁ at each end.

value_type cable_cell::segment_mean_attenuation(
    value_type frequency, index_type segidx,
    const cable_cell_parameter_set& global_defaults) const
{
    value_type R = default_parameters.axial_resistivity.value_or(
            global_defaults.axial_resistivity.value());
    value_type C = default_parameters.membrane_capacitance.value_or(
            global_defaults.membrane_capacitance.value());

    value_type length_factor = 0; // [1/√µm]

    if (segidx==0) {
        if (const soma_segment* s = soma()) {
            R = s->parameters.axial_resistivity.value_or(R);
            C = s->parameters.membrane_capacitance.value_or(C);

            value_type d = 2*s->radius();
            length_factor = 1/std::sqrt(d);
        }
    }
    else {
        const cable_segment* s = cable(segidx);
        const auto& lengths = s->lengths();
        const auto& radii = s->radii();

        value_type total_length = 0;
        R = s->parameters.axial_resistivity.value_or(R);
        C = s->parameters.membrane_capacitance.value_or(C);

        for (std::size_t i = 0; i<lengths.size(); ++i) {
            length_factor += 2*lengths[i]/(std::sqrt(radii[i])+std::sqrt(radii[i+1]));
            total_length += lengths[i];
        }
        length_factor /= total_length;
    }

    // R*C is in [s·cm/m²]; need to convert to [s/µm]
    value_type tau_per_um = R*C*1e-8;

    return 2*std::sqrt(math::pi<double>*tau_per_um*frequency)*length_factor; // [1/µm]
}

} // namespace arb<|MERGE_RESOLUTION|>--- conflicted
+++ resolved
@@ -153,19 +153,8 @@
     }
 
     template <typename Desc, typename T>
-<<<<<<< HEAD
-    lid_range place(const std::string& target, const Desc& desc, std::vector<T>& list) {
-        const auto first = list.size();
-
-        std::cout << " PLACE at: " << target << "\n";
-        const auto it = locations.find(target);
-        if (it==locations.end()) return lid_range(first, first);
-
-        return place(it->second, desc, list);
-=======
     lid_range place(const locset& locs, const Desc& desc, std::vector<T>& list) {
         return place(thingify(locs, provider), desc, list);
->>>>>>> 20801634
     }
 
     lid_range place_gj(const mlocation_list& locs) {
