#pragma once

#include <iostream>
#include <type_traits>

#include <thread>
#include <mutex>
#include <algorithm>
#include <array>
#include <chrono>
#include <string>
#include <vector>
#include <type_traits>
#include <functional>
#include <condition_variable>
#include <utility>
#include <unordered_map>
#include <deque>
#include <atomic>
#include <type_traits>

#include <cstdlib>
#include "arbor/execution_context.hpp"

namespace arb {

inline threading::impl::task_system* get_task_system(const task_system_handle* h) {
    return (*h).get();
}

namespace threading {

// Forward declare task_group at bottom of this header
class task_group;

using std::mutex;
using lock = std::unique_lock<mutex>;
using std::condition_variable;
using task = std::function<void()>;

namespace impl {
class notification_queue {
private:
    // FIFO of pending tasks.
    std::deque<task> q_tasks_;

<<<<<<< HEAD
using task = std::function<void()>;
using task_queue = std::deque<task>;
=======
    // Lock and signal on task availability change this is the crucial bit.
    mutex q_mutex_;
    condition_variable q_tasks_available_;
>>>>>>> 05d54485

    // Flag to handle exit from all threads.
    bool quit_ = false;

public:
    // Pops a task from the task queue returns false when queue is empty.
    task try_pop();
    task pop();

    // Pushes a task into the task queue and increases task group counter.
    void push(task&& tsk); // TODO: need to use value?
    bool try_push(task& tsk);

    // Stop queue from popping new tasks.
    void quit();
};
}// namespace impl

<<<<<<< HEAD
class notification_queue {
private:
    // FIFO of pending tasks.
    task_queue q_tasks_;

    // Lock and signal on task availability change this is the crucial bit.
    mutex q_mutex_;
    condition_variable q_tasks_available_;

    // Flag to handle exit from all threads.
    bool quit_ = false;

public:
    // Pops a task from the task queue returns false when queue is empty or quit is set.
    bool try_pop(task& tsk);
    bool pop(task& tsk);

    // Pushes a task into the task queue and increases task group counter.
    void push(task&& tsk); // TODO: need to use value?
    bool try_push(task& tsk);

    // Stop queue from popping new tasks.
    void quit();
};

//manipulates in_flight
class task_system {
private:
    std::size_t count_;

    thread_list threads_;

    // queue of tasks
    std::vector<notification_queue> q_;

    // threads -> index
    thread_map thread_ids_;
=======
class task_system {
private:
    unsigned count_;

    std::vector<std::thread> threads_;

    // queue of tasks
    std::vector<impl::notification_queue> q_;

    // threads -> index
    std::unordered_map<std::thread::id, std::size_t> thread_ids_;
>>>>>>> 05d54485

    // total number of tasks pushed in all queues
    std::atomic<unsigned> index_{0};

public:
    // Create nthreads-1 new c std threads
    task_system(int nthreads);

<<<<<<< HEAD
    // task_system is a singleton. TODO
=======
    // task_system is a singleton.
>>>>>>> 05d54485
    task_system(const task_system&) = delete;
    task_system& operator=(const task_system&) = delete;

    ~task_system();

    // Pushes tasks into notification queue.
<<<<<<< HEAD
    void async_(task tsk);
=======
    void async(task tsk);
>>>>>>> 05d54485

    // Runs tasks until quit is true.
    void run_tasks_loop(int i);

    // Request that the task_system attempts to find and run a _single_ task.
    // Will return without executing a task if no tasks available.
<<<<<<< HEAD
    void try_run_task(int i);
=======
    void try_run_task();
>>>>>>> 05d54485

    // Includes master thread.
    int get_num_threads();

    // Get a stable integer for the current thread that is [0, nthreads).
    std::size_t get_current_thread();
<<<<<<< HEAD
};

} //impl
=======

    // Singleton constructor - needed to order construction with other singletons. TODO
    static task_system& get_global_task_system();
};
>>>>>>> 05d54485

///////////////////////////////////////////////////////////////////////
// types
///////////////////////////////////////////////////////////////////////

template <typename T>
class enumerable_thread_specific {
<<<<<<< HEAD
    impl::task_system* global_task_system = nullptr;
=======
    task_system& global_task_system;
>>>>>>> 05d54485

    using storage_class = std::vector<T>;
    storage_class data;

public:
    using iterator = typename storage_class::iterator;
    using const_iterator = typename storage_class::const_iterator;

<<<<<<< HEAD
    enumerable_thread_specific(const task_system_handle* ts):
            global_task_system{get_task_system(ts)},
            data{std::vector<T>(global_task_system->get_num_threads())}
    {}

    T& local() {
        return data[global_task_system->get_current_thread()];
    }
    const T& local() const {
        return data[global_task_system->get_current_thread()];
=======
    enumerable_thread_specific():
        global_task_system{task_system::get_global_task_system()},
        data{std::vector<T>(global_task_system.get_num_threads())}
    {}

    enumerable_thread_specific(const T& init):
        global_task_system{task_system::get_global_task_system()},
        data{std::vector<T>(global_task_system.get_num_threads(), init)}
    {}

    T& local() {
        return data[global_task_system.get_current_thread()];
    }
    const T& local() const {
        return data[global_task_system.get_current_thread()];
>>>>>>> 05d54485
    }

    auto size() const { return data.size(); }

    iterator begin() { return data.begin(); }
    iterator end()   { return data.end(); }

    const_iterator begin() const { return data.begin(); }
    const_iterator end()   const { return data.end(); }

    const_iterator cbegin() const { return data.cbegin(); }
    const_iterator cend()   const { return data.cend(); }
};

inline std::string description() {
    return "CThread Pool";
}

constexpr bool multithreaded() { return true; }

using std::mutex;
using lock = std::unique_lock<mutex>;
using task = std::function<void()>;


class task_group {
private:
    std::atomic<std::size_t> in_flight_{0};
<<<<<<< HEAD
    impl::task_system* task_system_;

public:
    task_group(impl::task_system* ts):
        task_system_{ts}
=======
    task_system& task_system_;

public:
    task_group():
        task_system_{task_system::get_global_task_system()}
>>>>>>> 05d54485
    {}

    task_group(const task_group&) = delete;
    task_group& operator=(const task_group&) = delete;

    template <typename F>
    class wrap {
        F f;
        std::atomic<std::size_t>& counter;

    public:

        // Construct from a compatible function and atomic counter
        template <typename F2>
        explicit wrap(F2&& other, std::atomic<std::size_t>& c):
                f(std::forward<F2>(other)),
                counter(c)
        {}

        wrap(wrap&& other):
                f(std::move(other.f)),
                counter(other.counter)
        {}

<<<<<<< HEAD
        // Shouldn't be used, but is required if we want to wrap with std::function
=======
        // std::function is not guaranteed to not copy the contents on move construction
        // But the class is safe because we don't call operator() more than once on the same wrapped task
>>>>>>> 05d54485
        wrap(const wrap& other):
                f(other.f),
                counter(other.counter)
        {}

        void operator()() {
            f();
            --counter;
        }
    };

    template <typename F>
    using callable = typename std::decay<F>::type;

    template <typename F>
    wrap<callable<F>> make_wrapped_function(F&& f, std::atomic<std::size_t>& c) {
        return wrap<callable<F>>(std::forward<F>(f), c);
    }

    template<typename F>
    void run(F&& f) {
        ++in_flight_;

<<<<<<< HEAD
        task_system_->async_(make_wrapped_function(std::forward<F>(f), in_flight_));
=======
        task_system_.async(make_wrapped_function(std::forward<F>(f), in_flight_));
>>>>>>> 05d54485
    }

    // wait till all tasks in this group are done
    void wait() {
        while (in_flight_) {
<<<<<<< HEAD
            task_system_->try_run_task(0);
=======
            task_system_.try_run_task();
>>>>>>> 05d54485
        }
    }

    // Make sure that all tasks are done before clean up
    ~task_group() {
        wait();
    }
};

///////////////////////////////////////////////////////////////////////
// algorithms
///////////////////////////////////////////////////////////////////////
struct parallel_for {
    template <typename F>
<<<<<<< HEAD
    static void apply(int left, int right, impl::task_system* ts, F f) {
        task_group g(ts);
        for(int i = left; i < right; ++i) {
=======
    static void apply(int left, int right, F f) {
        task_group g;
        for (int i = left; i < right; ++i) {
>>>>>>> 05d54485
          g.run([=] {f(i);});
        }
        g.wait();
    }
};

<<<<<<< HEAD
=======
inline std::size_t thread_id() {
    return task_system::get_global_task_system().get_current_thread();
}

>>>>>>> 05d54485
} // namespace threading
} // namespace arb<|MERGE_RESOLUTION|>--- conflicted
+++ resolved
@@ -44,14 +44,9 @@
     // FIFO of pending tasks.
     std::deque<task> q_tasks_;
 
-<<<<<<< HEAD
-using task = std::function<void()>;
-using task_queue = std::deque<task>;
-=======
     // Lock and signal on task availability change this is the crucial bit.
     mutex q_mutex_;
     condition_variable q_tasks_available_;
->>>>>>> 05d54485
 
     // Flag to handle exit from all threads.
     bool quit_ = false;
@@ -70,45 +65,6 @@
 };
 }// namespace impl
 
-<<<<<<< HEAD
-class notification_queue {
-private:
-    // FIFO of pending tasks.
-    task_queue q_tasks_;
-
-    // Lock and signal on task availability change this is the crucial bit.
-    mutex q_mutex_;
-    condition_variable q_tasks_available_;
-
-    // Flag to handle exit from all threads.
-    bool quit_ = false;
-
-public:
-    // Pops a task from the task queue returns false when queue is empty or quit is set.
-    bool try_pop(task& tsk);
-    bool pop(task& tsk);
-
-    // Pushes a task into the task queue and increases task group counter.
-    void push(task&& tsk); // TODO: need to use value?
-    bool try_push(task& tsk);
-
-    // Stop queue from popping new tasks.
-    void quit();
-};
-
-//manipulates in_flight
-class task_system {
-private:
-    std::size_t count_;
-
-    thread_list threads_;
-
-    // queue of tasks
-    std::vector<notification_queue> q_;
-
-    // threads -> index
-    thread_map thread_ids_;
-=======
 class task_system {
 private:
     unsigned count_;
@@ -120,7 +76,6 @@
 
     // threads -> index
     std::unordered_map<std::thread::id, std::size_t> thread_ids_;
->>>>>>> 05d54485
 
     // total number of tasks pushed in all queues
     std::atomic<unsigned> index_{0};
@@ -129,49 +84,28 @@
     // Create nthreads-1 new c std threads
     task_system(int nthreads);
 
-<<<<<<< HEAD
-    // task_system is a singleton. TODO
-=======
     // task_system is a singleton.
->>>>>>> 05d54485
     task_system(const task_system&) = delete;
     task_system& operator=(const task_system&) = delete;
 
     ~task_system();
 
     // Pushes tasks into notification queue.
-<<<<<<< HEAD
-    void async_(task tsk);
-=======
     void async(task tsk);
->>>>>>> 05d54485
 
     // Runs tasks until quit is true.
     void run_tasks_loop(int i);
 
     // Request that the task_system attempts to find and run a _single_ task.
     // Will return without executing a task if no tasks available.
-<<<<<<< HEAD
     void try_run_task(int i);
-=======
-    void try_run_task();
->>>>>>> 05d54485
 
     // Includes master thread.
     int get_num_threads();
 
     // Get a stable integer for the current thread that is [0, nthreads).
     std::size_t get_current_thread();
-<<<<<<< HEAD
-};
-
-} //impl
-=======
-
-    // Singleton constructor - needed to order construction with other singletons. TODO
-    static task_system& get_global_task_system();
-};
->>>>>>> 05d54485
+};
 
 ///////////////////////////////////////////////////////////////////////
 // types
@@ -179,11 +113,7 @@
 
 template <typename T>
 class enumerable_thread_specific {
-<<<<<<< HEAD
     impl::task_system* global_task_system = nullptr;
-=======
-    task_system& global_task_system;
->>>>>>> 05d54485
 
     using storage_class = std::vector<T>;
     storage_class data;
@@ -192,34 +122,21 @@
     using iterator = typename storage_class::iterator;
     using const_iterator = typename storage_class::const_iterator;
 
-<<<<<<< HEAD
     enumerable_thread_specific(const task_system_handle* ts):
             global_task_system{get_task_system(ts)},
             data{std::vector<T>(global_task_system->get_num_threads())}
     {}
 
+    enumerable_thread_specific(const T& init, const task_system_handle* ts):
+            global_task_system{get_task_system(ts)},
+            data{std::vector<T>(global_task_system->get_num_threads(), init)}
+    {}
+
     T& local() {
         return data[global_task_system->get_current_thread()];
     }
     const T& local() const {
         return data[global_task_system->get_current_thread()];
-=======
-    enumerable_thread_specific():
-        global_task_system{task_system::get_global_task_system()},
-        data{std::vector<T>(global_task_system.get_num_threads())}
-    {}
-
-    enumerable_thread_specific(const T& init):
-        global_task_system{task_system::get_global_task_system()},
-        data{std::vector<T>(global_task_system.get_num_threads(), init)}
-    {}
-
-    T& local() {
-        return data[global_task_system.get_current_thread()];
-    }
-    const T& local() const {
-        return data[global_task_system.get_current_thread()];
->>>>>>> 05d54485
     }
 
     auto size() const { return data.size(); }
@@ -240,27 +157,14 @@
 
 constexpr bool multithreaded() { return true; }
 
-using std::mutex;
-using lock = std::unique_lock<mutex>;
-using task = std::function<void()>;
-
-
 class task_group {
 private:
     std::atomic<std::size_t> in_flight_{0};
-<<<<<<< HEAD
     impl::task_system* task_system_;
 
 public:
     task_group(impl::task_system* ts):
         task_system_{ts}
-=======
-    task_system& task_system_;
-
-public:
-    task_group():
-        task_system_{task_system::get_global_task_system()}
->>>>>>> 05d54485
     {}
 
     task_group(const task_group&) = delete;
@@ -285,12 +189,8 @@
                 counter(other.counter)
         {}
 
-<<<<<<< HEAD
-        // Shouldn't be used, but is required if we want to wrap with std::function
-=======
         // std::function is not guaranteed to not copy the contents on move construction
         // But the class is safe because we don't call operator() more than once on the same wrapped task
->>>>>>> 05d54485
         wrap(const wrap& other):
                 f(other.f),
                 counter(other.counter)
@@ -313,22 +213,13 @@
     template<typename F>
     void run(F&& f) {
         ++in_flight_;
-
-<<<<<<< HEAD
-        task_system_->async_(make_wrapped_function(std::forward<F>(f), in_flight_));
-=======
         task_system_.async(make_wrapped_function(std::forward<F>(f), in_flight_));
->>>>>>> 05d54485
     }
 
     // wait till all tasks in this group are done
     void wait() {
         while (in_flight_) {
-<<<<<<< HEAD
             task_system_->try_run_task(0);
-=======
-            task_system_.try_run_task();
->>>>>>> 05d54485
         }
     }
 
@@ -343,27 +234,13 @@
 ///////////////////////////////////////////////////////////////////////
 struct parallel_for {
     template <typename F>
-<<<<<<< HEAD
     static void apply(int left, int right, impl::task_system* ts, F f) {
         task_group g(ts);
-        for(int i = left; i < right; ++i) {
-=======
-    static void apply(int left, int right, F f) {
-        task_group g;
         for (int i = left; i < right; ++i) {
->>>>>>> 05d54485
           g.run([=] {f(i);});
         }
         g.wait();
     }
 };
-
-<<<<<<< HEAD
-=======
-inline std::size_t thread_id() {
-    return task_system::get_global_task_system().get_current_thread();
-}
-
->>>>>>> 05d54485
 } // namespace threading
 } // namespace arb