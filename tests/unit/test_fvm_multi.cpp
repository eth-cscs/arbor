--- conflicted
+++ resolved
@@ -77,11 +77,7 @@
 
     // test that the matrix is initialized with sensible values
     //J.build_matrix(0.01);
-<<<<<<< HEAD
-    fvcell.start_integration(0.01, 0.01);
-=======
     fvcell.setup_integration(0.01, 0.01);
->>>>>>> 4def111a
     fvcell.step_integration();
 
     auto& mat = J.state_;
