#pragma once

// Simple recipe classes for use in unit and validation tests.

#include <unordered_map>
#include <vector>

#include <cell.hpp>
#include <event_generator.hpp>
#include <recipe.hpp>

namespace arb {

// Common functionality: maintain an unordered map of probe data
// per gid, built with `add_probe()`.

class simple_recipe_base: public recipe {
public:
    cell_size_type num_probes(cell_gid_type i) const override {
        return probes_.count(i)? probes_.at(i).size(): 0;
    }

    virtual probe_info get_probe(cell_member_type probe_id) const override {
        return probes_.at(probe_id.gid).at(probe_id.index);
    }

    virtual void add_probe(cell_gid_type gid, probe_tag tag, util::any address) {
        auto& pvec_ = probes_[gid];

        cell_member_type probe_id{gid, cell_lid_type(pvec_.size())};
        pvec_.push_back({probe_id, tag, std::move(address)});
    }

    void add_specialized_mechanism(std::string name, specialized_mechanism m) {
        cell_gprop.special_mechs[name] = std::move(m);
    }

    util::any get_global_properties(cell_kind k) const override {
        switch (k) {
        case cable1d_neuron:
            return cell_gprop;
        default:
            return util::any{};
        }
    }

protected:
    std::unordered_map<cell_gid_type, std::vector<probe_info>> probes_;
    cell_global_properties cell_gprop;
};

// Convenience derived recipe class for wrapping n copies of a single
// cell description, with no sources or targets. (Derive the class to
// add sources, targets, connections etc.)
//
// Probes are simply stored in a multimap, keyed by gid and can be manually
// added with 'add_probe()'.
//
// Wrapped description class must be both move- and copy-constructable.

template <cell_kind Kind, typename Description>
class homogeneous_recipe: public simple_recipe_base {
public:
    homogeneous_recipe(cell_size_type n, Description desc):
        n_(n), desc_(std::move(desc))
    {}

    cell_size_type num_cells() const override { return n_; }
    cell_kind get_cell_kind(cell_gid_type) const override { return Kind; }

<<<<<<< HEAD
    cell_size_type num_sources(cell_gid_type) const override { return 0; }
    cell_size_type num_targets(cell_gid_type) const override { return 0; }

    util::any get_cell_description(cell_gid_type) const override {
        return util::make_any<Description>(desc_);
=======
    util::unique_any get_cell_description(cell_gid_type) const override {
        return util::make_unique_any<Description>(desc_);
>>>>>>> 81d8d0b5
    }

protected:
    cell_size_type n_;
    Description desc_;
};

// Recipe for a set of `cable1d_neuron` neurons without connections,
// and probes which can be added by `add_probe()` (similar to above).
//
// Cell descriptions passed to the constructor are cloned.

class cable1d_recipe: public simple_recipe_base {
public:
    template <typename Seq>
    explicit cable1d_recipe(const Seq& cells) {
        for (const auto& c: cells) {
            cells_.emplace_back(c);
        }
    }

    explicit cable1d_recipe(const cell& c) {
        cells_.reserve(1);
        cells_.emplace_back(c);
    }

    cell_size_type num_cells() const override { return cells_.size(); }
    cell_kind get_cell_kind(cell_gid_type) const override { return cell_kind::cable1d_neuron; }

    cell_size_type num_sources(cell_gid_type i) const override {
        return cells_.at(i).detectors().size();
    }

    cell_size_type num_targets(cell_gid_type i) const override {
        return cells_.at(i).synapses().size();
    }

<<<<<<< HEAD
    util::any get_cell_description(cell_gid_type i) const override {
        return util::make_any<cell>(cells_[i]);
=======
    util::unique_any get_cell_description(cell_gid_type i) const override {
        return util::make_unique_any<cell>(cells_[i]);
>>>>>>> 81d8d0b5
    }

protected:
    std::vector<cell> cells_;
};


} // namespace arb
<|MERGE_RESOLUTION|>--- conflicted
+++ resolved
@@ -68,16 +68,8 @@
     cell_size_type num_cells() const override { return n_; }
     cell_kind get_cell_kind(cell_gid_type) const override { return Kind; }
 
-<<<<<<< HEAD
-    cell_size_type num_sources(cell_gid_type) const override { return 0; }
-    cell_size_type num_targets(cell_gid_type) const override { return 0; }
-
-    util::any get_cell_description(cell_gid_type) const override {
-        return util::make_any<Description>(desc_);
-=======
     util::unique_any get_cell_description(cell_gid_type) const override {
         return util::make_unique_any<Description>(desc_);
->>>>>>> 81d8d0b5
     }
 
 protected:
@@ -115,13 +107,8 @@
         return cells_.at(i).synapses().size();
     }
 
-<<<<<<< HEAD
-    util::any get_cell_description(cell_gid_type i) const override {
-        return util::make_any<cell>(cells_[i]);
-=======
     util::unique_any get_cell_description(cell_gid_type i) const override {
         return util::make_unique_any<cell>(cells_[i]);
->>>>>>> 81d8d0b5
     }
 
 protected:
