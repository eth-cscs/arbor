include(ExternalProject)

# List of micro benchmarks to build.

set(bench_sources
    accumulate_functor_values.cpp
    event_setup.cpp
)

set(bench_sources_cuda
    cuda_compare_and_reduce.cu
    cuda_reduce_by_key.cu
)

# Set up google benchmark as an external project.

set(gbench_src_dir "${CMAKE_CURRENT_SOURCE_DIR}/google-benchmark")
set(gbench_install_dir "${PROJECT_BINARY_DIR}/gbench")

set(gbench_cmake_args
    "-DCMAKE_BUILD_TYPE=release"
    "-DCMAKE_INSTALL_PREFIX=${gbench_install_dir}"
    "-DCMAKE_C_COMPILER=${CMAKE_C_COMPILER}"
    "-DCMAKE_CXX_COMPILER=${CMAKE_CXX_COMPILER}")


# Attempt to update git submodule if required.
find_package(Git)
if(NOT EXISTS "${gbench_src_dir}/.git")
    set(git_failed)
    if(GIT_FOUND)
        message(STATUS "Updating the google-benchmark submodule ${gbench_src_dir}")
        execute_process(
            COMMAND "${GIT_EXECUTABLE}" submodule update --init "${gbench_src_dir}"
            WORKING_DIRECTORY "${CMAKE_SOURCE_DIR}"
            ERROR_VARIABLE git_error
            RESULT_VARIABLE git_result)
        if(NOT git_result EQUAL 0)
            set(git_failed "${git_error}")
        endif()
    else()
        set(git_failed "git not found")
    endif()

    if(git_failed)
        message(WARNING "Unable to update the google-benchmark submodule: ${git_failed}")
    endif()
endif()

ExternalProject_Add(gbench
    # Add dummy DOWNLOAD_COMMAND to stop ExternalProject_Add terminating CMake if the
    # git submodule had not been udpated.
    DOWNLOAD_COMMAND "${CMAKE_COMMAND}" -E echo "Warning: ${gbench_src_dir} empty or missing."
    SOURCE_DIR "${gbench_src_dir}"
    CMAKE_ARGS "${gbench_cmake_args}"
    INSTALL_DIR "${gbench_install_dir}"
)
set_target_properties(gbench PROPERTIES EXCLUDE_FROM_ALL TRUE)

# Build benches.

foreach(bench_src ${bench_sources})
    string(REGEX REPLACE "\\.[^.]*$" "" bench_exe "${bench_src}")
    add_executable("${bench_exe}" EXCLUDE_FROM_ALL "${bench_src}")
    add_dependencies("${bench_exe}" gbench)
    target_include_directories("${bench_exe}" PRIVATE "${gbench_install_dir}/include")
    target_link_libraries("${bench_exe}" LINK_PUBLIC "${gbench_install_dir}/lib/libbenchmark.a")
    target_link_libraries("${bench_exe}" LINK_PUBLIC ${NESTMC_LIBRARIES})

    list(APPEND bench_exe_list ${bench_exe})
endforeach()


if(ARB_WITH_CUDA)
    cuda_include_directories("${gbench_install_dir}/include")
    foreach(bench_src ${bench_sources_cuda})
        string(REGEX REPLACE "\\.[^.]*$" "" bench_exe "${bench_src}")
        cuda_add_executable("${bench_exe}" EXCLUDE_FROM_ALL "${bench_src}")
        add_dependencies("${bench_exe}" gbench)
<<<<<<< HEAD
        target_link_libraries("${bench_exe}" LINK_PUBLIC "${gbench_install_dir}/lib/libbenchmark.a")
        target_link_libraries("${bench_exe}" LINK_PUBLIC ${NESTMC_LIBRARIES})
=======
        target_link_libraries("${bench_exe}" "${gbench_install_dir}/lib/libbenchmark.a")
        target_link_libraries("${bench_exe}" LINK_PUBLIC ${ARB_LIBRARIES})
>>>>>>> d9f38b2a

        list(APPEND bench_exe_list ${bench_exe})
    endforeach()
endif()

add_custom_target(ubenches DEPENDS ${bench_exe_list})
<|MERGE_RESOLUTION|>--- conflicted
+++ resolved
@@ -65,7 +65,6 @@
     add_dependencies("${bench_exe}" gbench)
     target_include_directories("${bench_exe}" PRIVATE "${gbench_install_dir}/include")
     target_link_libraries("${bench_exe}" LINK_PUBLIC "${gbench_install_dir}/lib/libbenchmark.a")
-    target_link_libraries("${bench_exe}" LINK_PUBLIC ${NESTMC_LIBRARIES})
 
     list(APPEND bench_exe_list ${bench_exe})
 endforeach()
@@ -77,13 +76,8 @@
         string(REGEX REPLACE "\\.[^.]*$" "" bench_exe "${bench_src}")
         cuda_add_executable("${bench_exe}" EXCLUDE_FROM_ALL "${bench_src}")
         add_dependencies("${bench_exe}" gbench)
-<<<<<<< HEAD
-        target_link_libraries("${bench_exe}" LINK_PUBLIC "${gbench_install_dir}/lib/libbenchmark.a")
-        target_link_libraries("${bench_exe}" LINK_PUBLIC ${NESTMC_LIBRARIES})
-=======
         target_link_libraries("${bench_exe}" "${gbench_install_dir}/lib/libbenchmark.a")
         target_link_libraries("${bench_exe}" LINK_PUBLIC ${ARB_LIBRARIES})
->>>>>>> d9f38b2a
 
         list(APPEND bench_exe_list ${bench_exe})
     endforeach()
