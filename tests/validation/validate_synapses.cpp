#include <fstream>
#include <utility>

#include <json/json.hpp>

#include <common_types.hpp>
#include <cell.hpp>
<<<<<<< HEAD
#include <cell_group.hpp>
#include <fvm_multicell.hpp>
=======
#include <fvm_multicell.hpp>
#include <model.hpp>
#include <recipe.hpp>
#include <simple_sampler.hpp>
>>>>>>> 5c09594e
#include <util/rangeutil.hpp>
#include <util/transform.hpp>

#include "gtest.h"

#include "../test_common_cells.hpp"
#include "../test_util.hpp"
#include "trace_analysis.hpp"
#include "validation_data.hpp"

using namespace nest::mc;

void run_synapse_test(const char* syn_type, const char* ref_file) {
    using namespace nlohmann;
<<<<<<< HEAD
    using lowered_cell = fvm::fvm_multicell<multicore::fvm_policy>;
=======
>>>>>>> 5c09594e

    using lowered_cell = fvm::fvm_multicell<double, cell_local_size_type>;
    auto& V = g_trace_io;

    bool verbose = V.verbose();
    int max_ncomp = V.max_ncomp();

    // load validation data
    auto ref_data = V.load_traces(ref_file);
    bool run_validation =
        ref_data.count("soma.mid") &&
        ref_data.count("dend.mid") &&
        ref_data.count("dend.end");

    EXPECT_TRUE(run_validation);

    // generate test data
    cell c = make_cell_ball_and_stick(false); // no stimuli
    parameter_list syn_default(syn_type);
    c.add_synapse({1, 0.5}, syn_default);
    add_common_voltage_probes(c);

    // injected spike events
    postsynaptic_spike_event<float> synthetic_events[] = {
        {{0u, 0u}, 10.0, 0.04},
        {{0u, 0u}, 20.0, 0.04},
        {{0u, 0u}, 40.0, 0.04}
    };

    float sample_dt = .025;
    std::pair<const char *, simple_sampler> samplers[] = {
        {"soma.mid", simple_sampler(sample_dt)},
        {"dend.mid", simple_sampler(sample_dt)},
        {"dend.end", simple_sampler(sample_dt)}
    };

    std::map<std::string, std::vector<conv_entry<int>>> conv_results;

    for (int ncomp = 10; ncomp<max_ncomp; ncomp*=2) {
        for (auto& se: samplers) {
            se.second.reset();
        }
        c.cable(1)->set_compartments(ncomp);
        model<lowered_cell> m(singleton_recipe{c});

        // the ball-and-stick-cell (should) have three voltage probes:
        // centre of soma, centre of dendrite, end of dendrite.

        m.attach_sampler({0u, 0u}, samplers[0].second.sampler<>());
        m.attach_sampler({0u, 1u}, samplers[1].second.sampler<>());
        m.attach_sampler({0u, 2u}, samplers[2].second.sampler<>());

        m.group(0).enqueue_events(synthetic_events);
        m.run(70, 0.001);

        for (auto& se: samplers) {
            std::string key = se.first;
            const simple_sampler& s = se.second;

            // save trace
            json meta = {
                {"name", "membrane voltage"},
                {"model", syn_type},
                {"sim", "nestmc"},
                {"ncomp", ncomp},
                {"units", "mV"}};

            V.save_trace(key, s.trace, meta);

            // compute metrics
            if (run_validation) {
                double linf = linf_distance(s.trace, ref_data[key]);
                auto pd = peak_delta(s.trace, ref_data[key]);

                conv_results[key].push_back({key, ncomp, linf, pd});
            }
        }
    }

    if (verbose && run_validation) {
        report_conv_table(std::cout, conv_results, "ncomp");
    }

    for (auto key: util::transform_view(samplers, util::first)) {
        SCOPED_TRACE(key);

        const auto& results = conv_results[key];
        assert_convergence(results);
    }
}

TEST(simple_synapse, expsyn_neuron_ref) {
    SCOPED_TRACE("expsyn");
    run_synapse_test("expsyn", "neuron_simple_exp_synapse.json");
}

TEST(simple_synapse, exp2syn_neuron_ref) {
    SCOPED_TRACE("exp2syn");
    run_synapse_test("exp2syn", "neuron_simple_exp2_synapse.json");
}
<|MERGE_RESOLUTION|>--- conflicted
+++ resolved
@@ -5,15 +5,11 @@
 
 #include <common_types.hpp>
 #include <cell.hpp>
-<<<<<<< HEAD
 #include <cell_group.hpp>
-#include <fvm_multicell.hpp>
-=======
 #include <fvm_multicell.hpp>
 #include <model.hpp>
 #include <recipe.hpp>
 #include <simple_sampler.hpp>
->>>>>>> 5c09594e
 #include <util/rangeutil.hpp>
 #include <util/transform.hpp>
 
@@ -28,12 +24,8 @@
 
 void run_synapse_test(const char* syn_type, const char* ref_file) {
     using namespace nlohmann;
-<<<<<<< HEAD
     using lowered_cell = fvm::fvm_multicell<multicore::fvm_policy>;
-=======
->>>>>>> 5c09594e
 
-    using lowered_cell = fvm::fvm_multicell<double, cell_local_size_type>;
     auto& V = g_trace_io;
 
     bool verbose = V.verbose();
