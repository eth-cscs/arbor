#include <array>
#include <iostream>
#include <fstream>
#include <numeric>
#include <vector>

#include "gtest.h"

#include <swcio.hpp>

// SWC tests
void expect_cell_equals(const nestmc::io::cell_record &expected,
                        const nestmc::io::cell_record &actual)
{
    EXPECT_EQ(expected.id(), actual.id());
    EXPECT_EQ(expected.type(), actual.type());
    EXPECT_FLOAT_EQ(expected.x(), actual.x());
    EXPECT_FLOAT_EQ(expected.y(), actual.y());
    EXPECT_FLOAT_EQ(expected.z(), actual.z());
    EXPECT_FLOAT_EQ(expected.radius(), actual.radius());
    EXPECT_EQ(expected.parent(), actual.parent());
}

TEST(cell_record, construction)
{
    using namespace nestmc::io;

    {
        // force an invalid type
        cell_record::kind invalid_type = static_cast<cell_record::kind>(100);
        EXPECT_THROW(cell_record cell(invalid_type, 7, 1., 1., 1., 1., 5),
                     std::invalid_argument);
    }

    {
        // invalid id
        EXPECT_THROW(cell_record cell(
                         cell_record::custom, -3, 1., 1., 1., 1., 5),
                     std::invalid_argument);
    }

    {
        // invalid parent id
        EXPECT_THROW(cell_record cell(
                         cell_record::custom, 0, 1., 1., 1., 1., -5),
                     std::invalid_argument);
    }

    {
        // invalid radius
        EXPECT_THROW(cell_record cell(
                         cell_record::custom, 0, 1., 1., 1., -1., -1),
                     std::invalid_argument);
    }

    {
        // parent_id > id
        EXPECT_THROW(cell_record cell(
                         cell_record::custom, 0, 1., 1., 1., 1., 2),
                     std::invalid_argument);
    }

    {
        // parent_id == id
        EXPECT_THROW(cell_record cell(
                         cell_record::custom, 0, 1., 1., 1., 1., 0),
                     std::invalid_argument);
    }

    {
        // check standard construction by value
        cell_record cell(cell_record::custom, 0, 1., 1., 1., 1., -1);
        EXPECT_EQ(cell.id(), 0);
        EXPECT_EQ(cell.type(), cell_record::custom);
        EXPECT_EQ(cell.x(), 1.);
        EXPECT_EQ(cell.y(), 1.);
        EXPECT_EQ(cell.z(), 1.);
        EXPECT_EQ(cell.radius(), 1.);
        EXPECT_EQ(cell.diameter(), 2*1.);
        EXPECT_EQ(cell.parent(), -1);
    }

    {
        // check copy constructor
        cell_record cell_orig(cell_record::custom, 0, 1., 1., 1., 1., -1);
        cell_record cell(cell_orig);
        expect_cell_equals(cell_orig, cell);
    }
}

TEST(cell_record, comparison)
{
    using namespace nestmc::io;

    {
        // check comparison operators
        cell_record cell0(cell_record::custom, 0, 1., 1., 1., 1., -1);
        cell_record cell1(cell_record::custom, 0, 2., 3., 4., 5., -1);
        cell_record cell2(cell_record::custom, 1, 2., 3., 4., 5., -1);
        EXPECT_EQ(cell0, cell1);
        EXPECT_LT(cell0, cell2);
        EXPECT_GT(cell2, cell1);
    }

}

TEST(swc_parser, invalid_input)
{
    using namespace nestmc::io;

    {
        // check incomplete lines; missing parent
        std::istringstream is("1 1 14.566132 34.873772 7.857000 0.717830\n");
        cell_record cell;
        EXPECT_THROW(is >> cell, swc_parse_error);
    }

    {
        // Check non-parsable values
        std::istringstream is(
            "1a 1 14.566132 34.873772 7.857000 0.717830 -1\n");
        cell_record cell;
        EXPECT_THROW(is >> cell, swc_parse_error);
    }

    {
        // Check invalid cell type
        std::istringstream is(
            "1 10 14.566132 34.873772 7.857000 0.717830 -1\n");
        cell_record cell;
        EXPECT_THROW(is >> cell, std::invalid_argument);
    }
}


TEST(swc_parser, valid_input)
{
    using namespace nestmc::io;

    {
        // check empty file; no cell may be parsed
        cell_record cell, cell_orig;
        std::istringstream is("");
        EXPECT_NO_THROW(is >> cell);
        expect_cell_equals(cell_orig, cell);
    }

    {
        // check comment-only file not ending with a newline;
        // no cell may be parsed
        cell_record cell, cell_orig;
        std::istringstream is("#comment\n#comment");
        EXPECT_NO_THROW(is >> cell);
        expect_cell_equals(cell_orig, cell);
    }


    {
        // check last line case (no newline at the end)
        std::istringstream is("1 1 14.566132 34.873772 7.857000 0.717830 -1");
        cell_record cell;
        EXPECT_NO_THROW(is >> cell);
        EXPECT_EQ(0, cell.id());    // zero-based indexing
        EXPECT_EQ(cell_record::soma, cell.type());
        EXPECT_FLOAT_EQ(14.566132, cell.x());
        EXPECT_FLOAT_EQ(34.873772, cell.y());
        EXPECT_FLOAT_EQ( 7.857000, cell.z());
        EXPECT_FLOAT_EQ( 0.717830, cell.radius());
        EXPECT_FLOAT_EQ( -1, cell.parent());
    }

    {
        // check valid input with a series of records
        std::vector<cell_record> cells_orig = {
            cell_record(cell_record::soma, 0,
                        14.566132, 34.873772, 7.857000, 0.717830, -1),
            cell_record(cell_record::dendrite, 1,
                        14.566132+1, 34.873772+1, 7.857000+1, 0.717830+1, -1)
        };

        std::stringstream swc_input;
        swc_input << "# this is a comment\n";
        swc_input << "# this is a comment\n";
        for (auto c : cells_orig)
            swc_input << c << "\n";

        swc_input << "# this is a final comment\n";
        try {
            std::size_t nr_records = 0;
            cell_record cell;
            while ( !(swc_input >> cell).eof()) {
                ASSERT_LT(nr_records, cells_orig.size());
                expect_cell_equals(cells_orig[nr_records], cell);
                ++nr_records;
            }
        } catch (std::exception &e) {
            ADD_FAILURE() << "unexpected exception thrown\n";
        }
    }
}

TEST(swc_parser, from_allen_db)
{
    using namespace nestmc;

    auto fname = "../data/example.swc";
    std::ifstream fid(fname);
    if(!fid.is_open()) {
        std::cerr << "unable to open file " << fname << "... skipping test\n";
        return;
    }

    // load the cell records into a std::vector
    std::vector<io::cell_record> nodes;
    io::cell_record node;
    while( !(fid >> node).eof()) {
        nodes.push_back(std::move(node));
    }

    // verify that the correct number of nodes was read
    EXPECT_EQ(nodes.size(), 1058u);
}

TEST(swc_parser, input_cleaning)
{
    using namespace nestmc::io;

    {
        // Check duplicates
        std::stringstream is;
        is << "1 1 14.566132 34.873772 7.857000 0.717830 -1\n";
        is << "2 1 14.566132 34.873772 7.857000 0.717830 1\n";
        is << "2 1 14.566132 34.873772 7.857000 0.717830 1\n";
        is << "2 1 14.566132 34.873772 7.857000 0.717830 1\n";

        auto cells = swc_read_cells(is);
        EXPECT_EQ(2u, cells.size());
    }

    {
        // Check multiple trees
        std::stringstream is;
        is << "1 1 14.566132 34.873772 7.857000 0.717830 -1\n";
        is << "2 1 14.566132 34.873772 7.857000 0.717830 1\n";
        is << "3 1 14.566132 34.873772 7.857000 0.717830 -1\n";
        is << "4 1 14.566132 34.873772 7.857000 0.717830 1\n";

        auto cells = swc_read_cells(is);
        EXPECT_EQ(2u, cells.size());
    }

    {
        // Check unsorted input
        std::stringstream is;
        is << "3 1 14.566132 34.873772 7.857000 0.717830 1\n";
        is << "2 1 14.566132 34.873772 7.857000 0.717830 1\n";
        is << "4 1 14.566132 34.873772 7.857000 0.717830 1\n";
        is << "1 1 14.566132 34.873772 7.857000 0.717830 -1\n";

        std::array<cell_record::id_type, 4> expected_id_list = {{ 0, 1, 2, 3 }};
        auto cells = swc_read_cells(is);
        ASSERT_EQ(4u, cells.size());
<<<<<<< HEAD
        
=======

>>>>>>> 76db8a5f
        auto expected_id = expected_id_list.cbegin();
        for (const auto &c : cells) {
            EXPECT_EQ(*expected_id, c.id());
            ++expected_id;
        }
    }

    {
        // Check holes in numbering
        std::stringstream is;
        is << "1 1 14.566132 34.873772 7.857000 0.717830 -1\n";
        is << "21 1 14.566132 34.873772 7.857000 0.717830 1\n";
        is << "31 1 14.566132 34.873772 7.857000 0.717830 21\n";
        is << "41 1 14.566132 34.873772 7.857000 0.717830 21\n";
        is << "51 1 14.566132 34.873772 7.857000 0.717830 1\n";
        is << "61 1 14.566132 34.873772 7.857000 0.717830 51\n";

        auto cells = swc_read_cells(is);
        std::array<cell_record::id_type, 6> expected_id_list =
            {{ 0, 1, 2, 3, 4, 5 }};
        std::array<cell_record::id_type, 6> expected_parent_list =
            {{ -1, 0, 1, 1, 0, 4 }};
        ASSERT_EQ(6u, cells.size());

        auto expected_id = expected_id_list.cbegin();
        auto expected_parent = expected_parent_list.cbegin();
        for (const auto &c : cells) {
            EXPECT_EQ(*expected_id, c.id());
            EXPECT_EQ(*expected_parent, c.parent());
            ++expected_id;
            ++expected_parent;
        }
<<<<<<< HEAD
    }
}

TEST(cell_record_ranges, raw)
{
    using namespace nestmc::io;

    {
        std::stringstream is;

        // Check valid usage
        is << "1 1 14.566132 34.873772 7.857000 0.717830 -1\n";
        is << "2 1 14.566132 34.873772 7.857000 0.717830 1\n";
        is << "3 1 14.566132 34.873772 7.857000 0.717830 1\n";
        is << "4 1 14.566132 34.873772 7.857000 0.717830 1\n";

        std::vector<cell_record> cells;
        for (auto c : cell_record_range_raw(is)) {
            cells.push_back(c);
        }

        EXPECT_EQ(4u, cells.size());
=======

>>>>>>> 76db8a5f
    }
}<|MERGE_RESOLUTION|>--- conflicted
+++ resolved
@@ -260,11 +260,7 @@
         std::array<cell_record::id_type, 4> expected_id_list = {{ 0, 1, 2, 3 }};
         auto cells = swc_read_cells(is);
         ASSERT_EQ(4u, cells.size());
-<<<<<<< HEAD
-        
-=======
-
->>>>>>> 76db8a5f
+
         auto expected_id = expected_id_list.cbegin();
         for (const auto &c : cells) {
             EXPECT_EQ(*expected_id, c.id());
@@ -297,7 +293,6 @@
             ++expected_id;
             ++expected_parent;
         }
-<<<<<<< HEAD
     }
 }
 
@@ -320,8 +315,5 @@
         }
 
         EXPECT_EQ(4u, cells.size());
-=======
-
->>>>>>> 76db8a5f
     }
 }