--- conflicted
+++ resolved
@@ -1,12 +1,7 @@
 #pragma once
 
-<<<<<<< HEAD
-#if !defined(NMC_HAVE_TBB)
-#error this header can only be loaded if NMC_HAVE_TBB is set
-=======
 #if !defined(ARB_HAVE_TBB)
-    #error this header can only be loaded if ARB_HAVE_TBB is set
->>>>>>> 72f08867
+#error this header can only be loaded if ARB_HAVE_TBB is set
 #endif
 
 #include <string>
@@ -17,42 +12,36 @@
 #include <tbb/enumerable_thread_specific.h>
 
 namespace arb {
-namespace threading {
+  namespace threading {
 
     template <typename T>
     using enumerable_thread_specific = tbb::enumerable_thread_specific<T>;
 
     struct parallel_for {
-        template <typename F>
-        static void apply(int left, int right, F f) {
-            tbb::parallel_for(left, right, f);
-        }
+      template <typename F>
+      static void apply(int left, int right, F f) {
+        tbb::parallel_for(left, right, f);
+      }
     };
 
-<<<<<<< HEAD
     inline std::string description() {
-        return "TBBv" + std::to_string(tbb::TBB_runtime_interface_version());
+      return "TBBv" + std::to_string(tbb::TBB_runtime_interface_version());
     }
-=======
-inline std::string description() {
-    return "TBBv" + std::to_string(tbb::TBB_runtime_interface_version());
-}
->>>>>>> 72f08867
 
     struct timer {
-        using time_point = tbb::tick_count;
+      using time_point = tbb::tick_count;
 
-        static inline time_point tic() {
-            return tbb::tick_count::now();
-        }
+      static inline time_point tic() {
+        return tbb::tick_count::now();
+      }
 
-        static inline double toc(time_point t) {
-            return (tic() - t).seconds();
-        }
+      static inline double toc(time_point t) {
+        return (tic() - t).seconds();
+      }
 
-        static inline double difference(time_point b, time_point e) {
-            return (e-b).seconds();
-        }
+      static inline double difference(time_point b, time_point e) {
+        return (e-b).seconds();
+      }
     };
 
     constexpr bool multithreaded() { return true; }
@@ -64,26 +53,26 @@
 
     template <typename RandomIt>
     void sort(RandomIt begin, RandomIt end) {
-        tbb::parallel_sort(begin, end);
+      tbb::parallel_sort(begin, end);
     }
 
     template <typename RandomIt, typename Compare>
     void sort(RandomIt begin, RandomIt end, Compare comp) {
-        tbb::parallel_sort(begin, end, comp);
+      tbb::parallel_sort(begin, end, comp);
     }
 
     template <typename Container>
     void sort(Container& c) {
-        tbb::parallel_sort(c.begin(), c.end());
+      tbb::parallel_sort(c.begin(), c.end());
     }
 
-} // namespace threading
+  } // namespace threading
 } // namespace arb
 
 namespace tbb {
-    /// comparison operator for tbb::tick_count type
-    /// returns true iff time stamp l occurred before timestamp r
-    inline bool operator< (tbb::tick_count l, tbb::tick_count r) {
-        return (l-r).seconds() < 0.;
-    }
-}+  /// comparison operator for tbb::tick_count type
+  /// returns true iff time stamp l occurred before timestamp r
+  inline bool operator< (tbb::tick_count l, tbb::tick_count r) {
+    return (l-r).seconds() < 0.;
+  }
+}
