#include <set>
#include <vector>

#include <backends.hpp>
#include <cell_group.hpp>
#include <cell_group_factory.hpp>
#include <domain_decomposition.hpp>
#include <merge_events.hpp>
#include <model.hpp>
#include <recipe.hpp>
#include <util/filter.hpp>
#include <util/span.hpp>
#include <util/unique_any.hpp>
#include <profiling/profiler.hpp>

namespace arb {

namespace impl {

// The tournament tree data structure is used to merge k sorted lists of events.
// See online for high-level information about tournament trees.
//
// This implementation maintains a heap-like data structure, with entries of type:
//      std::pair<unsigned, post_synaptic_event>
// where the unsigned ∈ [0, k-1] is the id of the list from which the event was
// drawn. The id is stored so that the operation of removing the most recent event
// knows which leaf node needs to be updated (i.e. the leaf node of the list from
// which the most recent event was drawn).
//
// unsigned is used for storing the index, because if drawing events from more
// event generators than can be counted using an unsigned a complete redesign
// will be needed.
tourney_tree::tourney_tree(std::vector<event_generator>& input):
    input_(input),
    n_lanes_(input_.size())
{
    // Must have at least 2 queues
    EXPECTS(n_lanes_>1);
    // Maximum value in unsigned limits how many queues we can have
    EXPECTS(n_lanes_<(1u<<(sizeof(unsigned)*8u-1u)));

    leaves_ = next_power_2(n_lanes_);
    nodes_ = leaves_-1;

    // Allocate space for the tree nodes
    index_tree_.resize(nodes_);
    events_.resize(leaves_, terminal_pse());

    // Set the leaf nodes
<<<<<<< HEAD
    for (auto i=0u; i<n_lanes_; ++i) {
        index_tree_[i] = input[i].next();
=======
    for (auto i=0u; i<leaves_; ++i) {
        heap_[leaf(i)] = i<n_lanes_?
            key_val(i, input[i].next()):
            key_val(i, terminal_pse()); // null leaf node
>>>>>>> 123f593b
    }
    // Walk the tree to initialize the non-leaf nodes
    setup(0);
}

void tourney_tree::print() const {
    auto nxt=1u;
    for (auto i=0u; i<nodes_; ++i) {
        if (i==nxt-1) { nxt*=2; std::cout << "\n";}
        std::cout << "{" << heap_[i].first << "," << heap_[i].second << "}\n";
    }
}

bool tourney_tree::empty() const {
    return event(0).time == max_time;
}

bool tourney_tree::empty(time_type t) const {
    return event(0).time >= t;
}

postsynaptic_spike_event tourney_tree::head() const {
    return event(0);
}

// Remove the smallest (most recent) event from the tree, then update the
// tree so that head() returns the next event.
void tourney_tree::pop() {
    unsigned lane = id(0);
    unsigned i = leaf(lane);
    // draw the next event from the input lane
    input_[lane].pop();
    // place event the leaf node for this lane
    event(i) = input_[lane].next();

    // re-heapify the tree with a single walk from leaf to root
    while ((i=parent(i))) {
        merge_up(i);
    }
    merge_up(0); // handle the root
}

void tourney_tree::setup(unsigned i) {
    if (is_leaf(i)) return;
    setup(left(i));
    setup(right(i));
    merge_up(i);
};

// Update the value at node i of the tree to be the smallest
// of its left and right children.
// The result is undefined for leaf nodes.
void tourney_tree::merge_up(unsigned i) {
    const auto l = left(i);
    const auto r = right(i);
    heap_[i] = event(l)<event(r)? heap_[l]: heap_[r];
}

// The tree is stored using the standard heap indexing scheme.

unsigned tourney_tree::parent(unsigned i) const {
    return (i-1)>>1;
}
unsigned tourney_tree::left(unsigned i) const {
    return (i<<1) + 1;
}
unsigned tourney_tree::right(unsigned i) const {
    return left(i)+1;
}
unsigned tourney_tree::leaf(unsigned i) const {
    return i+leaves_-1;
}
bool tourney_tree::is_leaf(unsigned i) const {
    return i>=leaves_-1;
}
const unsigned& tourney_tree::id(unsigned i) const {
    return heap_[i].first;
}
postsynaptic_spike_event& tourney_tree::event(unsigned i) {
    return heap_[i].second;
}
const postsynaptic_spike_event& tourney_tree::event(unsigned i) const {
    return heap_[i].second;
}

unsigned tourney_tree::next_power_2(unsigned x) const {
    unsigned n = 1;
    while (n<x) n<<=1;
    return n;
}

} // namespace impl

void merge_events(time_type t0, time_type t1,
                  const pse_vector& lc, pse_vector& events,
                  std::vector<event_generator>& generators,
                  pse_vector& lf)
{
    using std::distance;
    using std::lower_bound;

    // Sort events from the communicator in place.
    util::sort(events);

    // Clear lf to store merged list.
    lf.clear();

    // Merge the incoming event sequences into a single vector in lf
    if (generators.size()) {
        // Handle the case where the cell has event generators.
        // This is performed in two steps:
        //  Step 1 : Use tournament tree to merge all events in lc, events and
        //           generators to be delivered in the time interval [t₀, t₁).
        //  Step 2 : Use std::merge to append events in lc and events with
        //           delivery times in the interval [t₁, ∞).
        EXPECTS(generators.size()>2u);

        // Make an event generator with all the events in events.
        generators[0] = seq_generator<pse_vector>(events);

        // Make an event generator with all the events in lc with time >= t0
        auto lc_it = lower_bound(lc.begin(), lc.end(), t0, event_time_less());
        auto lc_range = util::make_range(lc_it, lc.end());
        generators[1] = seq_generator<decltype(lc_range)>(lc_range);

        // Perform k-way merge of all events in events, lc and the generators
        // that are due to be delivered in the interval [t₀, t₁)
        impl::tourney_tree tree(generators);
        while (!tree.empty(t1)) {
            lf.push_back(tree.head());
            tree.pop();
        }

        // Find first event in lc with delivery time >= t1
        lc_it = lower_bound(lc.begin(), lc.end(), t1, event_time_less());
        // Find first event in events with delivery time >= t1
        auto ev_it = lower_bound(events.begin(), events.end(), t1, event_time_less());
        const auto m = lf.size();
        const auto n = m + distance(lc_it, lc.end()) + distance(ev_it, events.end());
        lf.resize(n);
        std::merge(ev_it, events.end(), lc_it, lc.end(), lf.begin()+m);

        // clear the generators associated with temporary event sequences
        generators[0] = generators[1] = event_generator();
    }
    else {
        // Handle the case where the cell has no event generators: only events
        // in lc and lf with delivery times >= t0 must be merged, which can be
        // handles with a single call to std::merge.
        auto pos = std::lower_bound(lc.begin(), lc.end(), t0, event_time_less());
        lf.resize(events.size()+distance(pos, lc.end()));
        std::merge(events.begin(), events.end(), pos, lc.end(), lf.begin());
    }
}

} // namespace arb
<|MERGE_RESOLUTION|>--- conflicted
+++ resolved
@@ -34,8 +34,11 @@
     input_(input),
     n_lanes_(input_.size())
 {
-    // Must have at least 2 queues
-    EXPECTS(n_lanes_>1);
+    // Must have at least 3 queues
+    if (n_lanes_<=2) {
+        throw std::runtime_error(
+            "A tourney_tree must be initialized with at least 3 sequences to merge");
+    }
     // Maximum value in unsigned limits how many queues we can have
     EXPECTS(n_lanes_<(1u<<(sizeof(unsigned)*8u-1u)));
 
@@ -47,25 +50,38 @@
     events_.resize(leaves_, terminal_pse());
 
     // Set the leaf nodes
-<<<<<<< HEAD
     for (auto i=0u; i<n_lanes_; ++i) {
-        index_tree_[i] = input[i].next();
-=======
-    for (auto i=0u; i<leaves_; ++i) {
-        heap_[leaf(i)] = i<n_lanes_?
-            key_val(i, input[i].next()):
-            key_val(i, terminal_pse()); // null leaf node
->>>>>>> 123f593b
+        events_[i] = input[i].next();
+    }
+
+    // Initialize the index_tree_
+
+    // Handle special case for 4 leaves seperately
+    if (leaves_==4) {
+        const auto i = events_[0]<events_[1]? 0: 1;
+        index_tree_[1] = i;
+        const auto j = events_[2]<events_[3]? 2: 3;
+        index_tree_[2] = j;
+        index_tree_[0] = events_[i]<events_[j]? i: j;
+        return;
     }
     // Walk the tree to initialize the non-leaf nodes
     setup(0);
 }
 
 void tourney_tree::print() const {
-    auto nxt=1u;
-    for (auto i=0u; i<nodes_; ++i) {
-        if (i==nxt-1) { nxt*=2; std::cout << "\n";}
-        std::cout << "{" << heap_[i].first << "," << heap_[i].second << "}\n";
+    printf("%6s%8s%8s%8s\n", "lane", "time", "target", "weight");
+    unsigned i = 0u;
+    for (auto& e: events_) {
+        printf("%6u%8.4f%4u.%-3u%8.2f\n", i++, e.time, e.target.gid, e.target.index, e.weight);
+    }
+
+    unsigned end = 1;
+    i = 0;
+    while (end <= nodes_) {
+        while (i<end) std::cout << index_tree_[i++] << " ";
+        std::cout << "\n";
+        end = 2*end+1;
     }
 }
 
@@ -84,61 +100,84 @@
 // Remove the smallest (most recent) event from the tree, then update the
 // tree so that head() returns the next event.
 void tourney_tree::pop() {
-    unsigned lane = id(0);
-    unsigned i = leaf(lane);
+    unsigned lane = index_tree_[0];
     // draw the next event from the input lane
     input_[lane].pop();
     // place event the leaf node for this lane
-    event(i) = input_[lane].next();
+    events_[lane] = input_[lane].next();
 
     // re-heapify the tree with a single walk from leaf to root
-    while ((i=parent(i))) {
-        merge_up(i);
-    }
-    merge_up(0); // handle the root
+
+    // special cases for 3 and 4 lanes.
+    if (n_lanes_==3) {
+        if (lane<2) {
+            const auto i = events_[0]<events_[1]? 0: 1;
+            index_tree_[1] = i;
+            index_tree_[0] = events_[i]<events_[2]? i: 2;
+            return;
+        }
+        const auto i = index_tree_[1];
+        index_tree_[0] = events_[i]<events_[2]? i: 2;
+        return;
+    }
+    else if (n_lanes_==4) {
+        if (lane<2) {
+            const auto i = events_[0]<events_[1]? 0: 1;
+            index_tree_[1] = i;
+            const auto j = index_tree_[2];
+            index_tree_[0] = events_[i]<events_[j]? i: j;
+            return;
+        }
+        const auto i = events_[2]<events_[3]? 2: 3;
+        index_tree_[2] = i;
+        const auto j = index_tree_[1];
+        index_tree_[0] = events_[i]<events_[j]? i: j;
+        return;
+    }
+
+    // handle the general case of more than 4 lanes
+    int p = (nodes_+lane-1)/2;
+    unsigned olane = lane^1;
+    index_tree_[p] = events_[lane]<events_[olane] ? lane: olane;
+    while (p) {
+        const auto l1 = index_tree_[p];
+        const auto l2 = index_tree_[p-1+2*(p&1)];
+        p = (p-1)>>1; // p = parent(p)
+        index_tree_[p] = events_[l1]<events_[l2] ? l1: l2;
+    }
 }
 
 void tourney_tree::setup(unsigned i) {
-    if (is_leaf(i)) return;
-    setup(left(i));
-    setup(right(i));
-    merge_up(i);
+    if (is_leaf(i)) {
+        const auto l = left(i)-nodes_;
+        const auto r = l+1;
+        // set index_tree_[i] to the lane index of the highest priority child lane
+        index_tree_[i] = events_[l]<events_[r] ? l: r;
+        return;
+    }
+    const auto l = left(i);
+    const auto r = l+1;
+    setup(l);
+    setup(r);
+    const auto li = index_tree_[l];
+    const auto ri = index_tree_[r];
+    index_tree_[i] = events_[li]<events_[ri]? li: ri;
 };
 
-// Update the value at node i of the tree to be the smallest
-// of its left and right children.
-// The result is undefined for leaf nodes.
-void tourney_tree::merge_up(unsigned i) {
-    const auto l = left(i);
-    const auto r = right(i);
-    heap_[i] = event(l)<event(r)? heap_[l]: heap_[r];
-}
-
 // The tree is stored using the standard heap indexing scheme.
 
-unsigned tourney_tree::parent(unsigned i) const {
-    return (i-1)>>1;
-}
+inline bool tourney_tree::is_leaf(unsigned i) const {
+    return i >= nodes_/2;
+}
+// tree position of left child of node i
 unsigned tourney_tree::left(unsigned i) const {
     return (i<<1) + 1;
 }
-unsigned tourney_tree::right(unsigned i) const {
-    return left(i)+1;
-}
-unsigned tourney_tree::leaf(unsigned i) const {
-    return i+leaves_-1;
-}
-bool tourney_tree::is_leaf(unsigned i) const {
-    return i>=leaves_-1;
-}
-const unsigned& tourney_tree::id(unsigned i) const {
-    return heap_[i].first;
-}
 postsynaptic_spike_event& tourney_tree::event(unsigned i) {
-    return heap_[i].second;
+    return events_[index_tree_[i]];
 }
 const postsynaptic_spike_event& tourney_tree::event(unsigned i) const {
-    return heap_[i].second;
+    return events_[index_tree_[i]];
 }
 
 unsigned tourney_tree::next_power_2(unsigned x) const {
