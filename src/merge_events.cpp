#include <set>
#include <vector>

#include <backends.hpp>
#include <cell_group.hpp>
#include <cell_group_factory.hpp>
#include <domain_decomposition.hpp>
#include <merge_events.hpp>
#include <model.hpp>
#include <recipe.hpp>
#include <util/filter.hpp>
#include <util/span.hpp>
#include <util/unique_any.hpp>
#include <profiling/profiler.hpp>

namespace arb {

namespace impl {

// The tournament tree data structure is used to merge k sorted lists of events.
// See online for high-level information about tournament trees.
//
// This implementation maintains a heap-like data structure, with entries of type:
//      std::pair<unsigned, post_synaptic_event>
// where the unsigned ∈ [0, k-1] is the id of the list from which the event was
// drawn. The id is stored so that the operation of removing the most recent event
// knows which leaf node needs to be updated (i.e. the leaf node of the list from
// which the most recent event was drawn).
//
// unsigned is used for storing the index, because if drawing events from more
// event generators than can be counted using an unsigned a complete redesign
// will be needed.
tourney_tree::tourney_tree(std::vector<event_generator>& input):
    input_(input),
    n_lanes_(input_.size())
{
    // Must have at least 1 queue
    EXPECTS(n_lanes_);
    // Maximum value in unsigned limits how many queues we can have
    EXPECTS(n_lanes_<(1u<<(sizeof(unsigned)*8u-1u)));

    leaves_ = next_power_2(n_lanes_);
    nodes_ = 2u*(leaves_-1u)+1u; // 2*l-1 with overflow protection

    // Allocate space for the tree nodes
    heap_.resize(nodes_);
    // Set the leaf nodes
    for (auto i=0u; i<leaves_; ++i) {
        heap_[leaf(i)] = i<n_lanes_?
            key_val(i, input[i].next()):
            key_val(i, terminal_pse()); // null leaf node
    }
    // Walk the tree to initialize the non-leaf nodes
    setup(0);
}

void tourney_tree::print() const {
    auto nxt=1u;
    for (auto i=0u; i<nodes_; ++i) {
        if (i==nxt-1) { nxt*=2; std::cout << "\n";}
        std::cout << "{" << heap_[i].first << "," << heap_[i].second << "}\n";
    }
}

bool tourney_tree::empty() const {
    return event(0).time == max_time;
}

bool tourney_tree::empty(time_type t) const {
    return event(0).time >= t;
}

postsynaptic_spike_event tourney_tree::head() const {
    return event(0);
}

// Remove the smallest (most recent) event from the tree, then update the
// tree so that head() returns the next event.
void tourney_tree::pop() {
    unsigned lane = id(0);
    unsigned i = leaf(lane);
    // draw the next event from the input lane
    input_[lane].pop();
    // place event the leaf node for this lane
    event(i) = input_[lane].next();

    // re-heapify the tree with a single walk from leaf to root
    while ((i=parent(i))) {
        merge_up(i);
    }
    merge_up(0); // handle the root
}

void tourney_tree::setup(unsigned i) {
    if (is_leaf(i)) return;
    setup(left(i));
    setup(right(i));
    merge_up(i);
};

// Update the value at node i of the tree to be the smallest
// of its left and right children.
// The result is undefined for leaf nodes.
void tourney_tree::merge_up(unsigned i) {
    const auto l = left(i);
    const auto r = right(i);
    heap_[i] = event(l)<event(r)? heap_[l]: heap_[r];
}

// The tree is stored using the standard heap indexing scheme.

unsigned tourney_tree::parent(unsigned i) const {
    return (i-1)>>1;
}
unsigned tourney_tree::left(unsigned i) const {
    return (i<<1) + 1;
}
unsigned tourney_tree::right(unsigned i) const {
    return left(i)+1;
}
unsigned tourney_tree::leaf(unsigned i) const {
    return i+leaves_-1;
}
bool tourney_tree::is_leaf(unsigned i) const {
    return i>=leaves_-1;
}
const unsigned& tourney_tree::id(unsigned i) const {
    return heap_[i].first;
}
postsynaptic_spike_event& tourney_tree::event(unsigned i) {
    return heap_[i].second;
}
const postsynaptic_spike_event& tourney_tree::event(unsigned i) const {
    return heap_[i].second;
}

unsigned tourney_tree::next_power_2(unsigned x) const {
    unsigned n = 1;
    while (n<x) n<<=1;
    return n;
}

} // namespace impl

void merge_events(time_type t0, time_type t1,
                  const pse_vector& lc, pse_vector& events,
                  std::vector<event_generator>& generators,
                  pse_vector& lf)
{
    using std::distance;
    using std::lower_bound;

    PE(communication_enqueue_sort);

    // Sort events from the communicator in place.
    util::sort(events);
    // Clear lf to store merged list.
    lf.clear();

    PL();


    // Merge the incoming event sequences into a single vector in lf
    if (generators.size()) {
        // Handle the case where the cell has event generators.
        // This is performed in two steps:
        //  Step 1 : Use tournament tree to merge all events in lc, events and
        //           generators to be delivered in the time interval [t₀, t₁).
        //  Step 2 : Use std::merge to append events in lc and events with
        //           delivery times in the interval [t₁, ∞).
        EXPECTS(generators.size()>2u);

        PE(communication_enqueue_setup);
        // Make an event generator with all the events in events.
        generators[0] = seq_generator<pse_vector>(events);

        // Make an event generator with all the events in lc with time >= t0
        auto lc_it = lower_bound(lc.begin(), lc.end(), t0, event_time_less());
        auto lc_range = util::make_range(lc_it, lc.end());
<<<<<<< HEAD
        generators[1] = make_event_generator<seq_generator<decltype(lc_range)>>(lc_range);
        PL();
=======
        generators[1] = seq_generator<decltype(lc_range)>(lc_range);
>>>>>>> aca84730

        PE(communication_enqueue_tree);
        // Perform k-way merge of all events in events, lc and the generators
        // that are due to be delivered in the interval [t₀, t₁)
        impl::tourney_tree tree(generators);
        while (!tree.empty(t1)) {
            lf.push_back(tree.head());
            tree.pop();
        }
        PL();

        PE(communication_enqueue_merge);
        // Find first event in lc with delivery time >= t1
        lc_it = lower_bound(lc.begin(), lc.end(), t1, event_time_less());
        // Find first event in events with delivery time >= t1
        auto ev_it = lower_bound(events.begin(), events.end(), t1, event_time_less());
        const auto m = lf.size();
        const auto n = m + distance(lc_it, lc.end()) + distance(ev_it, events.end());
        lf.resize(n);
        std::merge(ev_it, events.end(), lc_it, lc.end(), lf.begin()+m);
<<<<<<< HEAD
        PL();
=======

        // clear the generators associated with temporary event sequences
        generators[0] = generators[1] = event_generator();
>>>>>>> aca84730
    }
    else {
        PE(communication_enqueue_merge);
        // Handle the case where the cell has no event generators: only events
        // in lc and lf with delivery times >= t0 must be merged, which can be
        // handles with a single call to std::merge.
        auto pos = std::lower_bound(lc.begin(), lc.end(), t0, event_time_less());
        lf.resize(events.size()+distance(pos, lc.end()));
        std::merge(events.begin(), events.end(), pos, lc.end(), lf.begin());
        PL();
    }
}

} // namespace arb
<|MERGE_RESOLUTION|>--- conflicted
+++ resolved
@@ -177,12 +177,8 @@
         // Make an event generator with all the events in lc with time >= t0
         auto lc_it = lower_bound(lc.begin(), lc.end(), t0, event_time_less());
         auto lc_range = util::make_range(lc_it, lc.end());
-<<<<<<< HEAD
-        generators[1] = make_event_generator<seq_generator<decltype(lc_range)>>(lc_range);
-        PL();
-=======
         generators[1] = seq_generator<decltype(lc_range)>(lc_range);
->>>>>>> aca84730
+        PL();
 
         PE(communication_enqueue_tree);
         // Perform k-way merge of all events in events, lc and the generators
@@ -203,13 +199,7 @@
         const auto n = m + distance(lc_it, lc.end()) + distance(ev_it, events.end());
         lf.resize(n);
         std::merge(ev_it, events.end(), lc_it, lc.end(), lf.begin()+m);
-<<<<<<< HEAD
-        PL();
-=======
-
-        // clear the generators associated with temporary event sequences
-        generators[0] = generators[1] = event_generator();
->>>>>>> aca84730
+        PL();
     }
     else {
         PE(communication_enqueue_merge);
