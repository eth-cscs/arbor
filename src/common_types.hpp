--- conflicted
+++ resolved
@@ -68,16 +68,10 @@
 // group equal kinds in the same cell group.
 
 enum class cell_kind {
-<<<<<<< HEAD
-    cable1d_neuron,   // Our own special mc neuron
-    lif_neuron,       // Leaky-integrate and fire neuron
-    spike_source,     // Cell that generates spikes at a user-supplied sequence of time points
-    benchmark,        // Proxy cell used for benchmarking
-=======
-    cable1d_neuron,      // Our own special mc neuron
-    lif_neuron,          // Leaky-integrate and fire neuron
-    spike_source,        // Cell that generates spikes at a user-supplied sequence of time points
->>>>>>> 3082607f
+    cable1d_neuron,   // Our own special mc neuron.
+    lif_neuron,       // Leaky-integrate and fire neuron.
+    spike_source,     // Cell that generates spikes at a user-supplied sequence of time points.
+    benchmark,        // Proxy cell used for benchmarking.
 };
 
 } // namespace arb
