#pragma once

#include <algorithm>
#include <iostream>
#include <vector>
#include <random>

#include <spike.hpp>
#include <util/double_buffer.hpp>
#include <algorithms.hpp>
#include <connection.hpp>
#include <event_queue.hpp>
#include <spike.hpp>
#include <util/debug.hpp>

namespace nest {
namespace mc {
namespace communication {

// When the communicator is constructed the number of target groups and targets
// is specified, along with a mapping between local cell id and local
// target id.
//
// The user can add connections to an existing communicator object, where
// each connection is between any global cell and any local target.
//
// Once all connections have been specified, the construct() method can be used
// to build the data structures required for efficient spike communication and
// event generation.
template <typename Time, typename CommunicationPolicy>
class communicator {
public:
    using communication_policy_type = CommunicationPolicy;
    using id_type = cell_gid_type;
    using time_type = Time;
    using spike_type = spike<cell_member_type, time_type>;
    using connection_type = connection<time_type>;

    /// per-cell group lists of events to be delivered
    using event_queue =
        std::vector<postsynaptic_spike_event<time_type>>;

    communicator() = default;

    // TODO
    // for now, still assuming one-to-one association cells <-> groups,
    // so that 'group' gids as represented by their first cell gid are
    // contiguous.
    communicator(id_type cell_from, id_type cell_to):
        cell_gid_from_(cell_from), cell_gid_to_(cell_to)
    {}

    cell_local_size_type num_groups_local() const
    {
        return cell_gid_to_-cell_gid_from_;
    }

    void add_connection(connection_type con) {
        EXPECTS(is_local_cell(con.destination().gid));
        connections_.push_back(con);
    }

    /// returns true if the cell with gid is on the domain of the caller
    bool is_local_cell(id_type gid) const {
        return gid>=cell_gid_from_ && gid<cell_gid_to_;
    }

    /// builds the optimized data structure
    /// must be called after all connections have been added
    void construct() {
        if (!std::is_sorted(connections_.begin(), connections_.end())) {
            std::sort(connections_.begin(), connections_.end());
        }
    }

    /// the minimum delay of all connections in the global network.
    time_type min_delay() {
        auto local_min = std::numeric_limits<time_type>::max();
        for (auto& con : connections_) {
            local_min = std::min(local_min, con.delay());
        }

        return communication_policy_.min(local_min);
    }

<<<<<<< HEAD
    /// Perform exchange of spikes.
    ///
    /// Takes as input the list of local_spikes that were generated on the calling domain.
    ///
    /// Returns a vector of event queues, with one queue for each local cell group. The
    /// events in each queue are all events that must be delivered to targets in that cell
    /// group as a result of the global spike exchange.
    std::vector<event_queue> exchange(const std::vector<spike_type>& local_spikes) {
        // global all-to-all to gather a local copy of the global spike list on each node.
        auto global_spikes = communication_policy_.gather_spikes( local_spikes );
        num_spikes_ += global_spikes.size();

        // check each global spike in turn to see it generates local events.
        // if so, make the events and insert them into the appropriate event list.
        auto queues = std::vector<event_queue>(num_groups_local());
=======
    void add_spike(spike_type s) {
        thread_spikes().push_back(s);
    }

    void add_spikes(const std::vector<spike_type>& s) {
        auto& v = thread_spikes();
        v.insert(v.end(), s.begin(), s.end());
    }

    std::vector<spike_type>& thread_spikes() {
        return thread_spikes_.local();
    }

    void exchange() {
        // global all-to-all to gather a local copy of the global spike list
        // on each node
        auto global_spikes = communication_policy_.gather_spikes(local_spikes());
        num_spikes_ += global_spikes.size();
        clear_thread_spike_buffers();

        for (auto& q : events_) {
            q.clear();
        }

        // check all global spikes to see if they will generate local events
>>>>>>> 84c23425
        for (auto spike : global_spikes) {
            // search for targets
            auto targets =
                std::equal_range(
                    connections_.begin(), connections_.end(), spike.source
                );

            // generate an event for each target
            for (auto it=targets.first; it!=targets.second; ++it) {
                auto gidx = cell_group_index(it->destination().gid);
                queues[gidx].push_back(it->make_event(spike));
            }
        }
<<<<<<< HEAD

        return queues;
=======
>>>>>>> 84c23425
    }

    /// Returns the total number of global spikes over the duration
    /// of the simulation
    uint64_t num_spikes() const { return num_spikes_; }

    const std::vector<connection_type>& connections() const {
        return connections_;
    }

    communication_policy_type communication_policy() const {
        return communication_policy_;
    }

private:
    std::size_t cell_group_index(cell_gid_type cell_gid) const {
        // this will be more elaborate when there is more than one cell per cell group
        EXPECTS(cell_gid>=cell_gid_from_ && cell_gid<cell_gid_to_);
        return cell_gid-cell_gid_from_;
    }

    std::vector<connection_type> connections_;

    communication_policy_type communication_policy_;

    uint64_t num_spikes_ = 0u;
    id_type cell_gid_from_;
    id_type cell_gid_to_;
};

} // namespace communication
} // namespace mc
} // namespace nest<|MERGE_RESOLUTION|>--- conflicted
+++ resolved
@@ -83,7 +83,6 @@
         return communication_policy_.min(local_min);
     }
 
-<<<<<<< HEAD
     /// Perform exchange of spikes.
     ///
     /// Takes as input the list of local_spikes that were generated on the calling domain.
@@ -99,33 +98,7 @@
         // check each global spike in turn to see it generates local events.
         // if so, make the events and insert them into the appropriate event list.
         auto queues = std::vector<event_queue>(num_groups_local());
-=======
-    void add_spike(spike_type s) {
-        thread_spikes().push_back(s);
-    }
 
-    void add_spikes(const std::vector<spike_type>& s) {
-        auto& v = thread_spikes();
-        v.insert(v.end(), s.begin(), s.end());
-    }
-
-    std::vector<spike_type>& thread_spikes() {
-        return thread_spikes_.local();
-    }
-
-    void exchange() {
-        // global all-to-all to gather a local copy of the global spike list
-        // on each node
-        auto global_spikes = communication_policy_.gather_spikes(local_spikes());
-        num_spikes_ += global_spikes.size();
-        clear_thread_spike_buffers();
-
-        for (auto& q : events_) {
-            q.clear();
-        }
-
-        // check all global spikes to see if they will generate local events
->>>>>>> 84c23425
         for (auto spike : global_spikes) {
             // search for targets
             auto targets =
@@ -139,11 +112,8 @@
                 queues[gidx].push_back(it->make_event(spike));
             }
         }
-<<<<<<< HEAD
 
         return queues;
-=======
->>>>>>> 84c23425
     }
 
     /// Returns the total number of global spikes over the duration
