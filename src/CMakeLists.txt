set(BASE_SOURCES
    backends/multicore/fvm.cpp
    common_types_io.cpp
    cell.cpp
    event_binner.cpp
    hardware/affinity.cpp
    hardware/gpu.cpp
    hardware/memory.cpp
    hardware/node_info.cpp
    hardware/power.cpp
    model.cpp
    morphology.cpp
    parameter_list.cpp
    partition_load_balance.cpp
    profiling/memory_meter.cpp
    profiling/meter_manager.cpp
    profiling/power_meter.cpp
    profiling/profiler.cpp
    schedule.cpp
    swcio.cpp
    threading/threading.cpp
    util/debug.cpp
    util/hostname.cpp
    util/path.cpp
    util/unwind.cpp
)
set(CUDA_SOURCES
    backends/gpu/fvm.cu
    backends/gpu/multi_event_stream.cu
    backends/gpu/fill.cu
<<<<<<< HEAD
    backends/gpu/kernels/test_thresholds.cu
=======
    backends/gpu/kernels/take_samples.cu
>>>>>>> 67378247
)

# The cell_group_factory acts like an interface between the
# front end and back end.
if(NMC_WITH_CUDA)
    set(CUDA_SOURCES ${CUDA_SOURCES} cell_group_factory.cu)
else()
    set(BASE_SOURCES ${BASE_SOURCES} cell_group_factory.cpp)
endif()

if(NMC_WITH_MPI)
    set(BASE_SOURCES ${BASE_SOURCES} communication/mpi.cpp)
elseif(NMC_WITH_DRYRUN)
    set(BASE_SOURCES ${BASE_SOURCES} communication/dryrun_global_policy.cpp)
endif()

if(NMC_WITH_CTHREAD)
    set(BASE_SOURCES ${BASE_SOURCES} threading/cthread.cpp)
endif()

add_library(nestmc ${BASE_SOURCES} ${HEADERS})
list(APPEND NESTMC_LIBRARIES nestmc)

if(NMC_WITH_CUDA)
    cuda_add_library(gpu ${CUDA_SOURCES})
    # FIXME
    # The gpu library uses symbols fron nestmc, so we have to
    # add nestmc to the end. This is a temporary hack that will
    # go away when we have properly seperable front and back end
    # compilation.
    list(APPEND NESTMC_LIBRARIES gpu nestmc)
endif()

if (NMC_AUTO_RUN_MODCC_ON_CHANGES)
    add_dependencies(nestmc build_all_mods)
    if (NMC_WITH_CUDA)
        add_dependencies(gpu build_all_gpu_mods)
    endif()
endif()

# Make changes to the NMC_LIBRARIES visible to the parent scope.
set(NESTMC_LIBRARIES "${NESTMC_LIBRARIES}" PARENT_SCOPE)<|MERGE_RESOLUTION|>--- conflicted
+++ resolved
@@ -28,11 +28,8 @@
     backends/gpu/fvm.cu
     backends/gpu/multi_event_stream.cu
     backends/gpu/fill.cu
-<<<<<<< HEAD
     backends/gpu/kernels/test_thresholds.cu
-=======
     backends/gpu/kernels/take_samples.cu
->>>>>>> 67378247
 )
 
 # The cell_group_factory acts like an interface between the
