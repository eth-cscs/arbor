#pragma once

#include <cstdint>
#include <limits>
#include <ostream>
#include <queue>
#include <type_traits>
#include <utility>

#include <common_types.hpp>
#include <generic_event.hpp>
#include <util/meta.hpp>
#include <util/optional.hpp>
#include <util/range.hpp>
#include <util/rangeutil.hpp>
#include <util/strprintf.hpp>

namespace arb {

  /* Event classes `Event` used with `event_queue` must be move and copy constructible,
   * and either have a public field `time` that returns the time value, or provide an
   * overload of `event_time(const Event&)` which returns this value (see generic_event.hpp).
   *
   * Time values must be well ordered with respect to `operator>`.
   */

  struct postsynaptic_spike_event {
    cell_member_type target;
    time_type time;
    float weight;

    friend bool operator==(const postsynaptic_spike_event& l, const postsynaptic_spike_event& r) {
      return l.target==r.target && l.time==r.time && l.weight==r.weight;
    }

    friend bool operator<(const postsynaptic_spike_event& l, const postsynaptic_spike_event& r) {
      return std::tie(l.time, l.target, l.weight) < std::tie(r.time, r.target, r.weight);
    }

    friend std::ostream& operator<<(std::ostream& o, const arb::postsynaptic_spike_event& e)
    {
      return o << "E[tgt " << e.target << ", t " << e.time << ", w " << e.weight << "]";
    }
  };

  using pse_vector = std::vector<postsynaptic_spike_event>;
  using event_lane_subrange = util::subrange_view_type<std::vector<pse_vector>>;

  template <typename Event>
  class event_queue {
    public :
    using value_type = Event;
    using event_time_type = ::arb::event_time_type<Event>;

    event_queue() {}

    void push(const value_type& e) {
      queue_.push(e);
    }

    void push(value_type&& e) {
      queue_.push(std::move(e));
    }

    bool empty() const {
      return size()==0;
    }

    std::size_t size() const {
      return queue_.size();
    }

    // Return time t of head of queue if `t_until` > `t`.
    util::optional<event_time_type> time_if_before(const event_time_type& t_until) {
<<<<<<< HEAD
      if (queue_.empty()) {
        return util::nothing;
      }

      using ::arb::event_time;
      auto t = event_time(queue_.top());
      return t_until > t? util::just(t): util::nothing;
=======
        if (queue_.empty()) {
            return util::nullopt;
        }

        using ::arb::event_time;
        auto t = event_time(queue_.top());
        return t_until > t? util::just(t): util::nullopt;
>>>>>>> ecbfca4b
    }

    // Generic conditional pop: pop and return head of queue if
    // queue non-empty and the head satisfies predicate.
    template <typename Pred>
    util::optional<value_type> pop_if(Pred&& pred) {
<<<<<<< HEAD
      using ::arb::event_time;
      if (!queue_.empty() && pred(queue_.top())) {
        auto ev = queue_.top();
        queue_.pop();
        return ev;
      }
      else {
        return util::nothing;
      }
=======
        using ::arb::event_time;
        if (!queue_.empty() && pred(queue_.top())) {
            auto ev = queue_.top();
            queue_.pop();
            return ev;
        }
        else {
            return util::nullopt;
        }
>>>>>>> ecbfca4b
    }

    // Pop and return top event `ev` of queue if `t_until` > `event_time(ev)`.
    util::optional<value_type> pop_if_before(const event_time_type& t_until) {
      using ::arb::event_time;
      return pop_if(
                    [&t_until](const value_type& ev) { return t_until > event_time(ev); }
                    );
    }

    // Pop and return top event `ev` of queue unless `event_time(ev)` > `t_until`
    util::optional<value_type> pop_if_not_after(const event_time_type& t_until) {
      using ::arb::event_time;
      return pop_if(
                    [&t_until](const value_type& ev) { return !(event_time(ev) > t_until); }
                    );
    }

    // Clear queue and free storage.
    void clear() {
      queue_ = decltype(queue_){};
    }

  private:
    struct event_greater {
      bool operator()(const Event& a, const Event& b) {
        using ::arb::event_time;
        return event_time(a) > event_time(b);
      }
    };

    std::priority_queue<
    Event,
    std::vector<Event>,
    event_greater
    > queue_;
  };

} // namespace arb<|MERGE_RESOLUTION|>--- conflicted
+++ resolved
@@ -72,15 +72,6 @@
 
     // Return time t of head of queue if `t_until` > `t`.
     util::optional<event_time_type> time_if_before(const event_time_type& t_until) {
-<<<<<<< HEAD
-      if (queue_.empty()) {
-        return util::nothing;
-      }
-
-      using ::arb::event_time;
-      auto t = event_time(queue_.top());
-      return t_until > t? util::just(t): util::nothing;
-=======
         if (queue_.empty()) {
             return util::nullopt;
         }
@@ -88,24 +79,12 @@
         using ::arb::event_time;
         auto t = event_time(queue_.top());
         return t_until > t? util::just(t): util::nullopt;
->>>>>>> ecbfca4b
     }
 
     // Generic conditional pop: pop and return head of queue if
     // queue non-empty and the head satisfies predicate.
     template <typename Pred>
     util::optional<value_type> pop_if(Pred&& pred) {
-<<<<<<< HEAD
-      using ::arb::event_time;
-      if (!queue_.empty() && pred(queue_.top())) {
-        auto ev = queue_.top();
-        queue_.pop();
-        return ev;
-      }
-      else {
-        return util::nothing;
-      }
-=======
         using ::arb::event_time;
         if (!queue_.empty() && pred(queue_.top())) {
             auto ev = queue_.top();
@@ -115,7 +94,6 @@
         else {
             return util::nullopt;
         }
->>>>>>> ecbfca4b
     }
 
     // Pop and return top event `ev` of queue if `t_until` > `event_time(ev)`.
