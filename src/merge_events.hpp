--- conflicted
+++ resolved
@@ -58,7 +58,7 @@
 
     private:
         void setup(unsigned i);
-        void merge_up(unsigned i);
+        void merge_children(unsigned i);
         void update_lane(unsigned lane);
         unsigned parent(unsigned i) const;
         unsigned left(unsigned i) const;
@@ -70,14 +70,9 @@
         const postsynaptic_spike_event& event(unsigned i) const;
         unsigned next_power_2(unsigned x) const;
 
-<<<<<<< HEAD
         std::vector<unsigned> index_tree_;
         pse_vector events_;
-        const std::vector<event_generator_ptr>& input_;
-=======
-        std::vector<key_val> heap_;
         std::vector<event_generator>& input_;
->>>>>>> 123f593b
         unsigned leaves_;
         unsigned nodes_;
         unsigned n_lanes_;
