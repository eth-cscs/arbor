--- conflicted
+++ resolved
@@ -49,11 +49,7 @@
     {"avx",  simd_spec::avx},
     {"avx2", simd_spec::avx2},
     {"avx512", simd_spec::avx512},
-<<<<<<< HEAD
-    {"default", simd_spec::default_abi},
-=======
     {"default_abi", simd_spec::default_abi},
->>>>>>> 1f527e35
     {"native", simd_spec::native}
 };
 
@@ -173,23 +169,12 @@
         TCLAP::MultiArg<std::string>
             target_arg("t", "target", "build module for cpu or gpu back-end", false, &targets_arg_constraint, cmd);
 
-<<<<<<< HEAD
-        MapConstraint simd_arg_constraint(simdAbiMap);
-        TCLAP::ValueArg<std::string>
-            simd_arg("s", "simd", "use SIMD with given ABI", false, "", &simd_arg_constraint, cmd);
-
-        std::vector<unsigned> simd_width_arg_constraint_ = {0u, 1u, 2u, 4u, 8u, 16u, 32u, 64u};
-        TCLAP::ValuesConstraint<unsigned> simd_width_arg_constraint(simd_width_arg_constraint_);
-        TCLAP::ValueArg<unsigned>
-            simd_width_arg("S", "simd-width", "explicit SIMD vector width", false, 0, &simd_width_arg_constraint, cmd);
-=======
         TCLAP::SwitchArg
             simd_arg("s", "simd", "generate code with explicit SIMD vectorization", cmd, false);
 
         SimdAbiConstraint simd_abi_constraint;
         TCLAP::ValueArg<std::string>
             simd_abi_arg("S", "simd-abi", "override SIMD ABI in generated code. Use /n suffix to force SIMD width to be size n. Examples: 'avx2', 'native/4', ...", false, "", &simd_abi_constraint, cmd);
->>>>>>> 1f527e35
 
         TCLAP::SwitchArg verbose_arg("V","verbose","toggle verbose mode", cmd, false);
 
@@ -206,16 +191,11 @@
         opt.verbose = verbose_arg.getValue();
         opt.analysis = analysis_arg.getValue();
 
-<<<<<<< HEAD
-        if (!simd_arg.getValue().empty()) {
-            opt.simd = simd_spec(simdAbiMap.at(simd_arg.getValue()), simd_width_arg.getValue());
-=======
         if (simd_arg.getValue()) {
             opt.simd = simd_spec(simd_spec::native);
             if (!simd_abi_arg.getValue().empty()) {
                 opt.simd = parse_simd_spec(simd_abi_arg.getValue());
             }
->>>>>>> 1f527e35
         }
 
         for (auto& target: target_arg.getValue()) {
