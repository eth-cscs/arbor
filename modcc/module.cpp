#include <algorithm>
#include <cassert>
#include <fstream>
#include <iostream>
#include <memory>
#include <set>
#include <string>
#include <unordered_set>

#include "errorvisitor.hpp"
#include "functionexpander.hpp"
#include "functioninliner.hpp"
#include "kineticrewriter.hpp"
#include "linearrewriter.hpp"
#include "module.hpp"
#include "parser.hpp"
#include "solvers.hpp"
#include "symdiff.hpp"
#include "visitor.hpp"

class NrnCurrentRewriter: public BlockRewriterBase {
    expression_ptr id(const std::string& name, Location loc) {
        return make_expression<IdentifierExpression>(loc, name);
    }

    expression_ptr id(const std::string& name) {
        return id(name, loc_);
    }

    static sourceKind current_update(Expression* e) {
        if(auto a = e->is_assignment()) {
            if(auto sym = a->lhs()->is_identifier()->symbol()) {
                if(auto var = sym->is_local_variable()) {
                    if(auto ext = var->external_variable()) {
                        sourceKind src = ext->data_source();
                        if (src==sourceKind::current_density ||
                            src==sourceKind::current ||
                            src==sourceKind::ion_current_density ||
                            src==sourceKind::ion_current)
                        {
                            return src;
                        }
                    }
                }
            }
        }
        return sourceKind::no_source;
    }

    bool has_current_update_ = false;
    std::set<std::string> current_vars_;
    std::set<expression_ptr> conductivity_exps_;

public:
    using BlockRewriterBase::visit;

    virtual void finalize() override {
        if (has_current_update_) {
            expression_ptr current_sum, conductivity_sum;
            for (auto& curr: current_vars_) {
                auto curr_id = make_expression<IdentifierExpression>(Location{}, curr);
                if (!current_sum) {
                    current_sum = std::move(curr_id);
                } else {
                    current_sum = make_expression<AddBinaryExpression>(
                            Location{}, std::move(current_sum), std::move(curr_id));
                }
            }
            for (auto& cond: conductivity_exps_) {
                if (!conductivity_sum) {
                    conductivity_sum = cond->clone();
                } else {
                    conductivity_sum = make_expression<AddBinaryExpression>(
                            Location{}, std::move(conductivity_sum), cond->clone());
                }
            }
            if (current_sum) {
                statements_.push_back(make_expression<AssignmentExpression>(loc_,
                        id("current_"), std::move(current_sum)));
            }
            if (conductivity_sum) {
                statements_.push_back(make_expression<AssignmentExpression>(loc_,
                        id("conductivity_"), std::move(conductivity_sum)));
            }
        }
    }

    virtual void visit(SolveExpression *e) override {}
    virtual void visit(ConductanceExpression *e) override {}
    virtual void visit(AssignmentExpression *e) override {
        statements_.push_back(e->clone());

        sourceKind current_source = current_update(e);
        if (current_source != sourceKind::no_source) {
            has_current_update_ = true;

            auto visited_current = current_vars_.count(e->lhs()->is_identifier()->name());
            current_vars_.insert(e->lhs()->is_identifier()->name());

            linear_test_result L = linear_test(e->rhs(), {"v"});
            if (!L.is_linear) {
                error({"current update expressions must be linear in v: "+e->rhs()->to_string(),
                       e->location()});
                return;
            }
            else {
                if (L.coef.count("v") && !visited_current) {
                    conductivity_exps_.insert(L.coef.at("v")->clone());
                }
            }
        }
    }
};

std::string Module::error_string() const {
    std::string str;
    for (const error_entry& entry: errors()) {
        if (!str.empty()) str += '\n';
        str += red("error   ");
        str += white(pprintf("%:% ", source_name(), entry.location));
        str += entry.message;
    }
    return str;
}

std::string Module::warning_string() const {
    std::string str;
    for (auto& entry: warnings()) {
        if (!str.empty()) str += '\n';
        str += purple("warning   ");
        str += white(pprintf("%:% ", source_name(), entry.location));
        str += entry.message;
    }
    return str;
}

void Module::add_callable(symbol_ptr callable) {
    callables_.push_back(std::move(callable));
}

bool Module::semantic() {
    ////////////////////////////////////////////////////////////////////////////
    // create the symbol table
    // there are three types of symbol to look up
    //  1. variables
    //  2. function calls
    //  3. procedure calls
    // the symbol table is generated, then we can traverse the AST and verify
    // that all symbols are correctly used
    ////////////////////////////////////////////////////////////////////////////

    // first add variables defined in the NEURON, ASSIGNED and PARAMETER
    // blocks these symbols have "global" scope, i.e. they are visible to all
    // functions and procedurs in the mechanism
    add_variables_to_symbols();

    // Helper which iterates over a vector of Symbols, moving them into the
    // symbol table.
    // Returns false if a symbol name clashes with the name of a symbol that
    // is already in the symbol table.
    bool linear = true;
    std::vector<std::string> state_vars;
    auto move_symbols = [this] (std::vector<symbol_ptr>& symbol_list) {
        for(auto& symbol: symbol_list) {
            bool is_found = (symbols_.find(symbol->name()) != symbols_.end());
            if(is_found) {
                error(
                    pprintf("'%' clashes with previously defined symbol",
                            symbol->name()),
                    symbol->location()
                );
                return false;
            }
            // move symbol to table
            symbols_[symbol->name()] = std::move(symbol);
        }
        return true;
    };

    // Add built in function that approximate exp use pade polynomials
    callables_.push_back(
        Parser{"FUNCTION exp_pade_11(z) { exp_pade_11=(1+0.5*z)/(1-0.5*z) }"}.parse_function());
    callables_.push_back(
        Parser{
            "FUNCTION exp_pade_22(z)"
            "{ exp_pade_22=(1+0.5*z+0.08333333333333333*z*z)/(1-0.5*z+0.08333333333333333*z*z) }"
        }.parse_function());

    // move functions and procedures to the symbol table
    if(!move_symbols(callables_))  return false;

    // perform semantic analysis and inlining on function and procedure bodies
    if(auto errors = semantic_func_proc()) {
        error("There were "+std::to_string(errors)+" errors in the semantic analysis");
        return false;
    }

    // All API methods are generated from statements in one of the special procedures
    // defined in NMODL, e.g. the nrn_init() API call is based on the INITIAL block.
    // When creating an API method, the first task is to look up the source procedure,
    // i.e. the INITIAL block for nrn_init(). This lambda takes care of this repetative
    // lookup work, with error checking.
    auto make_empty_api_method = [this]
            (std::string const& name, std::string const& source_name)
            -> std::pair<APIMethod*, ProcedureExpression*>
    {
        if( !has_symbol(source_name, symbolKind::procedure) ) {
            error(pprintf("unable to find symbol '%'", yellow(source_name)),
                   Location());
            return std::make_pair(nullptr, nullptr);
        }

        auto source = symbols_[source_name]->is_procedure();
        auto loc = source->location();

        if( symbols_.find(name)!=symbols_.end() ) {
            error(pprintf("'%' clashes with reserved name, please rename it",
                          yellow(name)),
                  symbols_.find(name)->second->location());
            return std::make_pair(nullptr, source);
        }

        symbols_[name] = make_symbol<APIMethod>(
                          loc, name,
                          std::vector<expression_ptr>(), // no arguments
                          make_expression<BlockExpression>
                            (loc, expr_list_type(), false)
                         );

        auto proc = symbols_[name]->is_api_method();
        return std::make_pair(proc, source);
    };

    // ... except for write_ions(), which we construct by hand here.

    expr_list_type ion_assignments;

    auto sym_to_id = [](Symbol* sym) -> expression_ptr {
        auto id = make_expression<IdentifierExpression>(sym->location(), sym->name());
        id->is_identifier()->symbol(sym);
        return id;
    };

    for (auto& sym: symbols_) {
        Location loc;

        auto state = sym.second->is_variable();
        if (!state || !state->is_state()) continue;
        state_vars.push_back(state->name());

        auto shadowed = state->shadows();
        if (!shadowed) continue;

        auto ionvar = shadowed->is_indexed_variable();
        if (!ionvar || !ionvar->is_ion() || !ionvar->is_write()) continue;

        ion_assignments.push_back(
            make_expression<AssignmentExpression>(loc,
                sym_to_id(ionvar), sym_to_id(state)));
    }

    symbols_["write_ions"] = make_symbol<APIMethod>(Location{}, "write_ions",
        std::vector<expression_ptr>(),
        make_expression<BlockExpression>(Location{}, std::move(ion_assignments), false));

    //.........................................................................
    // nrn_init : based on the INITIAL block (i.e. the 'initial' procedure
    //.........................................................................

    // insert an empty INITIAL block if none was defined in the .mod file.
    if( !has_symbol("initial", symbolKind::procedure) ) {
        symbols_["initial"] = make_symbol<ProcedureExpression>(
                Location(), "initial",
                std::vector<expression_ptr>(),
                make_expression<BlockExpression>(Location(), expr_list_type(), false),
                procedureKind::initial
        );
    }
    auto initial_api = make_empty_api_method("nrn_init", "initial");
    auto api_init  = initial_api.first;
    auto proc_init = initial_api.second;

    auto& init_body = api_init->body()->statements();

    api_init->semantic(symbols_);
    scope_ptr nrn_init_scope = api_init->scope();

    for(auto& e : *proc_init->body()) {
        auto solve_expression = e->is_solve_statement();
        if (solve_expression) {
            // Grab SOLVE statements, put them in `body` after translation.
            std::set<std::string> solved_ids;
            std::unique_ptr<SolverVisitorBase> solver;

            // The solve expression inside an initial block can only refer to a linear block
            auto solve_proc = solve_expression->procedure();

            if (solve_proc->kind() == procedureKind::linear) {
                solver = std::make_unique<LinearSolverVisitor>(state_vars);
<<<<<<< HEAD
                auto rewrite_body = linear_rewrite(solve_proc->body(), state_vars);

                rewrite_body->semantic(nrn_init_scope);
                rewrite_body->accept(solver.get());
=======
                linear_rewrite(solve_proc->body(), state_vars)->accept(solver.get());
            } else if (solve_proc->kind() == procedureKind::kinetic &&
                       solve_expression->variant() == solverVariant::steadystate) {
                solver = std::make_unique<SparseSolverVisitor>(solverVariant::steadystate);
                kinetic_rewrite(solve_proc->body())->accept(solver.get());
>>>>>>> e32ba10a
            } else {
                error("A SOLVE expression in an INITIAL block can only be used to solve a "
                      "LINEAR block or a KINETIC block at steadystate and " +
                      solve_expression->name() + " is neither.", solve_expression->location());
                return false;
            }

            if (auto solve_block = solver->as_block(false)) {
                // Check that we didn't solve an already solved variable.
                for (const auto &id: solver->solved_identifiers()) {
                    if (solved_ids.count(id) > 0) {
                        error("Variable " + id + " solved twice!", solve_expression->location());
                        return false;
                    }
                    solved_ids.insert(id);
                }

                solve_block = remove_unused_locals(solve_block->is_block());

                // Copy body into nrn_init.
                for (auto &stmt: solve_block->is_block()->statements()) {
                    init_body.emplace_back(stmt->clone());
                }
            } else {
                // Something went wrong: copy errors across.
                append_errors(solver->errors());
                return false;
            }
        } else {
            init_body.emplace_back(e->clone());
        }
    }

    api_init->semantic(symbols_);

    // Look in the symbol table for a procedure with the name "breakpoint".
    // This symbol corresponds to the BREAKPOINT block in the .mod file
    // There are two APIMethods generated from BREAKPOINT.
    // The first is nrn_state, which is the first case handled below.
    // The second is nrn_current, which is handled after this block
    auto state_api  = make_empty_api_method("nrn_state", "breakpoint");
    auto api_state  = state_api.first;
    auto breakpoint = state_api.second; // implies we are building the `nrn_state()` method.

    api_state->semantic(symbols_);
    scope_ptr nrn_state_scope = api_state->scope();

    if(breakpoint) {
        // Grab SOLVE statements, put them in `nrn_state` after translation.
        bool found_solve = false;
        bool found_non_solve = false;
        std::set<std::string> solved_ids;

        for(auto& e: (breakpoint->body()->statements())) {
            SolveExpression* solve_expression = e->is_solve_statement();
            if(!solve_expression) {
                found_non_solve = true;
                continue;
            }
            if(found_non_solve) {
                error("SOLVE statements must come first in BREAKPOINT block",
                    e->location());
                return false;
            }

            found_solve = true;
            std::unique_ptr<SolverVisitorBase> solver;

            switch(solve_expression->method()) {
            case solverMethod::cnexp:
                solver = std::make_unique<CnexpSolverVisitor>();
                break;
            case solverMethod::sparse: {
                solver = std::make_unique<SparseSolverVisitor>(solve_expression->variant());
                break;
            }
            case solverMethod::none:
                solver = std::make_unique<DirectSolverVisitor>();
                break;
            }

            // If the derivative block is a kinetic block, perform kinetic
            // rewrite first.

            auto deriv = solve_expression->procedure();

            if (deriv->kind()==procedureKind::kinetic) {
                auto rewrite_body = kinetic_rewrite(deriv->body());
                bool linear_kinetic = true;

                for (auto& s: rewrite_body->is_block()->statements()) {
                    if(s->is_assignment() && !state_vars.empty()) {
                        linear_test_result r = linear_test(s->is_assignment()->rhs(), state_vars);
                        linear_kinetic &= r.is_linear;
                    }
                }

                if (!linear_kinetic) {
                    solver = std::make_unique<SparseNonlinearSolverVisitor>();
                }

                rewrite_body->semantic(nrn_state_scope);
                rewrite_body->accept(solver.get());
            }
            else if (deriv->kind()==procedureKind::linear) {
                solver = std::make_unique<LinearSolverVisitor>(state_vars);
                auto rewrite_body = linear_rewrite(deriv->body(), state_vars);

                rewrite_body->semantic(nrn_state_scope);
                rewrite_body->accept(solver.get());
            }
            else {
                deriv->body()->accept(solver.get());
                for (auto& s: deriv->body()->statements()) {
                    if(s->is_assignment() && !state_vars.empty()) {
                        linear_test_result r = linear_test(s->is_assignment()->rhs(), state_vars);
                        linear &= r.is_linear;
                        linear &= r.is_homogeneous;
                    }
                }
            }

            if (auto solve_block = solver->as_block(false)) {
                // Check that we didn't solve an already solved variable.
                for (const auto& id: solver->solved_identifiers()) {
                    if (solved_ids.count(id)>0) {
                        error("Variable "+id+" solved twice!", e->location());
                        return false;
                    }
                    solved_ids.insert(id);
                }

                // May have now redundant local variables; remove these first.
                solve_block->semantic(nrn_state_scope);
                solve_block = remove_unused_locals(solve_block->is_block());

                // Copy body into nrn_state.
                for (auto& stmt: solve_block->is_block()->statements()) {
                    api_state->body()->statements().push_back(std::move(stmt));
                }
            }
            else {
                // Something went wrong: copy errors across.
                append_errors(solver->errors());
                return false;
            }
        }

        // handle the case where there is no SOLVE in BREAKPOINT
        if(!found_solve) {
            warning(" there is no SOLVE statement, required to update the"
                    " state variables, in the BREAKPOINT block",
                    breakpoint->location());
        }
        else {
            // Redo semantic pass in order to elimate any removed local symbols.
            api_state->semantic(symbols_);
        }

        // Run remove locals pass again on the whole body in case `dt` was never used.
        api_state->body(remove_unused_locals(api_state->body()));
        api_state->semantic(symbols_);

        //..........................................................
        // nrn_current : update contributions to currents
        //..........................................................
        NrnCurrentRewriter nrn_current_rewriter;
        breakpoint->accept(&nrn_current_rewriter);

        for (auto& s: breakpoint->body()->statements()) {
            if(s->is_assignment() && !state_vars.empty()) {
                linear_test_result r = linear_test(s->is_assignment()->rhs(), state_vars);
                linear &= r.is_linear;
                linear &= r.is_homogeneous;
            }
        }

        auto nrn_current_block = nrn_current_rewriter.as_block();
        if (!nrn_current_block) {
            append_errors(nrn_current_rewriter.errors());
            return false;
        }

        symbols_["nrn_current"] =
            make_symbol<APIMethod>(
                    breakpoint->location(), "nrn_current",
                    std::vector<expression_ptr>(),
                    constant_simplify(nrn_current_block));
        symbols_["nrn_current"]->semantic(symbols_);
    }
    else {
        error("a BREAKPOINT block is required");
        return false;
    }

    if (has_symbol("net_receive", symbolKind::procedure)) {
        auto net_rec_api = make_empty_api_method("net_rec_api", "net_receive");
        if (net_rec_api.second) {
            for (auto &s: net_rec_api.second->body()->statements()) {
                if (s->is_assignment()) {
                    for (const auto &id: state_vars) {
                        auto coef = symbolic_pdiff(s->is_assignment()->rhs(), id);
                        if(coef->is_number()) {
                            if (!s->is_assignment()->lhs()->is_identifier()) {
                                error(pprintf("Left hand side of assignment is not an identifier"));
                                return false;
                            }
                            linear &= s->is_assignment()->lhs()->is_identifier()->name() == id ?
                                      coef->is_number()->value() == 1 :
                                      coef->is_number()->value() == 0;
                        }
                        else {
                            linear = false;
                        }
                    }
                }
            }
        }
    }
    linear_ = linear;

    // Are we writing an ionic reversal potential? If so, change the moduleKind to
    // `revpot` and assert that the mechanism is 'pure': it has no state variables;
    // it contributes to no currents, ionic or otherwise; it isn't a point mechanism;
    // and it writes to only one ionic reversal potential.
    check_revpot_mechanism();

    // Perform semantic analysis and inlining on function and procedure bodies
    // in order to inline calls inside the newly crated API methods.
    semantic_func_proc();

    return !has_error();
}

/// populate the symbol table with class scope variables
void Module::add_variables_to_symbols() {
    auto create_variable =
        [this](const Token& token, accessKind a, visibilityKind v, linkageKind l,
               rangeKind r, bool is_state = false) -> symbol_ptr&
        {
            auto var = new VariableExpression(token.location, token.spelling);
            var->access(a);
            var->visibility(v);
            var->linkage(l);
            var->range(r);
            var->state(is_state);
            return symbols_[var->name()] = symbol_ptr{var};
        };

    // add indexed variables to the table
    auto create_indexed_variable = [this]
        (std::string const& name, sourceKind data_source,
         accessKind acc, std::string ch, Location loc) -> symbol_ptr&
    {
        if(symbols_.count(name)) {
            throw compiler_exception(
                pprintf("the symbol % already exists", yellow(name)), loc);
        }
        return symbols_[name] =
            make_symbol<IndexedVariable>(loc, name, data_source, acc, ch);
    };

    sourceKind current_kind = kind_==moduleKind::point? sourceKind::current: sourceKind::current_density;
    sourceKind conductance_kind = kind_==moduleKind::point? sourceKind::conductance: sourceKind::conductivity;

    create_indexed_variable("current_", current_kind, accessKind::write, "", Location());
    create_indexed_variable("conductivity_", conductance_kind, accessKind::write, "", Location());
    create_indexed_variable("v", sourceKind::voltage, accessKind::read,  "", Location());
    create_indexed_variable("dt", sourceKind::dt, accessKind::read,  "", Location());

    // If we put back support for accessing cell time again from NMODL code,
    // add indexed_variable also for "time" with appropriate cell-index based
    // indirection in printers.

    // Add state variables.
    for (const Id& id: state_block_) {
        create_variable(id.token,
            accessKind::readwrite, visibilityKind::local, linkageKind::local, rangeKind::range, true);
    }

    // Add parameters, ignoring built-in voltage variable "v".
    for (const Id& id: parameter_block_) {
        if (id.name() == "v") {
            continue;
        }

        // Special case: 'celsius' is an external indexed-variable with a special
        // data source. Retrieval of value is handled especially by printers.

        if (id.name() == "celsius") {
            create_indexed_variable("celsius", sourceKind::temperature, accessKind::read, "", Location());
        }
        else if (id.name() == "diam") {
            create_indexed_variable("diam", sourceKind::diameter, accessKind::read, "", Location());
        }
        else {
            // Parameters are scalar by default, but may later be changed to range.
            auto& sym = create_variable(id.token,
                accessKind::read, visibilityKind::global, linkageKind::local, rangeKind::scalar);

            // Set default value if one was specified.
            if (id.has_value()) {
                sym->is_variable()->value(std::stod(id.value));
            }
        }
    }

    // Remove `celsius` and `diam` from the parameter block, as they are not true parameters anymore.
    parameter_block_.parameters.erase(
        std::remove_if(parameter_block_.begin(), parameter_block_.end(),
            [](const Id& id) { return id.name() == "celsius"; }),
        parameter_block_.end()
    );

    parameter_block_.parameters.erase(
        std::remove_if(parameter_block_.begin(), parameter_block_.end(),
            [](const Id& id) { return id.name() == "diam"; }),
        parameter_block_.end()
    );

    // Add 'assigned' variables, ignoring built-in voltage variable "v".
    for (const Id& id: assigned_block_) {
        if (id.name() == "v") {
            continue;
        }

        create_variable(id.token,
            accessKind::readwrite, visibilityKind::local, linkageKind::local, rangeKind::range);
    }

    ////////////////////////////////////////////////////
    // parse the NEURON block data, and use it to update
    // the variables in symbols_
    ////////////////////////////////////////////////////
    // first the ION channels
    // add ion channel variables
    auto update_ion_symbols = [this, create_indexed_variable]
            (Token const& tkn, accessKind acc, const std::string& channel)
    {
        std::string name = tkn.spelling;
        sourceKind data_source = ion_source(channel, name, kind_);

        // If the symbol already exists and is not a state variable,
        // it is an error.
        //
        // Otherwise create an indexed variable and associate it
        // with the state variable if present (via a different name)
        // for ion state updates.

        VariableExpression* state = nullptr;
        if (has_symbol(name)) {
            state = symbols_[name].get()->is_variable();
            if (!state) {
                error(pprintf("the symbol defined % can't be redeclared", yellow(name)), tkn.location);
                return;
            }
            if (!state->is_state()) {
                error(pprintf("the symbol defined % at % can't be redeclared",
                    state->location(), yellow(name)), tkn.location);
                return;
            }
            name += "_shadowed_";
        }

        auto& sym = create_indexed_variable(name, data_source, acc, channel, tkn.location);

        if (state) {
            state->shadows(sym.get());
        }
    };

    // Nonspecific current variables are represented by an indexed variable
    // with a 'current' data source. Assignments in the NrnCurrent block will
    // later be rewritten so that these contributions are accumulated in `current_`
    // (potentially saving some weight multiplications); at that point the
    // data source for the nonspecific current variable will be reset to 'no_source'.

    if( neuron_block_.has_nonspecific_current() ) {
        auto const& i = neuron_block_.nonspecific_current;
        create_indexed_variable(i.spelling, current_kind, accessKind::noaccess, "", i.location);
    }

    for(auto const& ion : neuron_block_.ions) {
        for(auto const& var : ion.read) {
            update_ion_symbols(var, accessKind::read, ion.name);
        }
        for(auto const& var : ion.write) {
            update_ion_symbols(var, accessKind::write, ion.name);
        }

        if(ion.uses_valence()) {
            Token valence_var = ion.valence_var;
            create_indexed_variable(valence_var.spelling, sourceKind::ion_valence,
                    accessKind::read, ion.name, valence_var.location);
        }
    }

    // then GLOBAL variables
    for(auto const& var : neuron_block_.globals) {
        if(!symbols_.count(var.spelling)) {
            error( yellow(var.spelling) +
                   " is declared as GLOBAL, but has not been declared in the" +
                   " ASSIGNED block",
                   var.location);
            return;
        }
        auto& sym = symbols_[var.spelling];
        if(auto id = sym->is_variable()) {
            id->visibility(visibilityKind::global);
        }
        else if (!sym->is_indexed_variable()){
            throw compiler_exception(
                "unable to find symbol " + yellow(var.spelling) + " in symbols",
                Location());
        }
    }

    // then RANGE variables
    for(auto const& var : neuron_block_.ranges) {
        if(!symbols_.count(var.spelling)) {
            error( yellow(var.spelling) +
                   " is declared as RANGE, but has not been declared in the" +
                   " ASSIGNED or PARAMETER block",
                   var.location);
            return;
        }
        auto& sym = symbols_[var.spelling];
        if(auto id = sym->is_variable()) {
            id->range(rangeKind::range);
        }
        else if (!sym->is_indexed_variable()){
            throw compiler_exception(
                "unable to find symbol " + yellow(var.spelling) + " in symbols",
                var.location);
        }
    }
}

int Module::semantic_func_proc() {
    ////////////////////////////////////////////////////////////////////////////
    // now iterate over the functions and procedures and perform semantic
    // analysis on each. This includes
    //  -   variable, function and procedure lookup
    //  -   generate local variable table for each function/procedure
    //  -   inlining function calls
    ////////////////////////////////////////////////////////////////////////////
#ifdef LOGGING
    std::cout << white("===================================\n");
        std::cout << cyan("        Function Inlining\n");
        std::cout << white("===================================\n");
#endif
    for (auto& e: symbols_) {
        auto& s = e.second;
        if(s->kind() == symbolKind::procedure || s->kind() == symbolKind::function) {
            // perform semantic analysis
            s->semantic(symbols_);
#ifdef LOGGING
            std::cout << "\nfunction lowering for " << s->location() << "\n"
                      << s->to_string() << "\n\n";
#endif

            if (s->kind() == symbolKind::function) {
                auto rewritten = lower_functions(s->is_function()->body());
                s->is_function()->body(std::move(rewritten));
            } else {
                auto rewritten = lower_functions(s->is_procedure()->body());
                s->is_procedure()->body(std::move(rewritten));
            }
#ifdef LOGGING
            std::cout << "body after function lowering\n"
                      << s->to_string() << "\n\n";
#endif
        }
    }

    for(auto& e : symbols_) {
        auto& s = e.second;

        if(s->kind() == symbolKind::procedure) {
            // perform semantic analysis
            s->semantic(symbols_);
#ifdef LOGGING
            std::cout << "function inlining for " << s->location() << "\n"
                      << s->to_string() << "\n\n";
#endif

            auto rewritten = inline_function_calls(s->is_procedure()->body());
            s->is_procedure()->body(std::move(rewritten));

            // Finally, run a constant simplification pass.
            if (auto proc = s->is_procedure()) {
                proc->body(constant_simplify(proc->body()));
                s->semantic(symbols_);
            }
#ifdef LOGGING
            std::cout << "body after inlining\n"
                      << s->to_string() << "\n\n";
#endif
        }
    }

    int errors = 0;
    for(auto& e : symbols_) {
        auto &s = e.second;
        if(s->kind() == symbolKind::procedure) {
            ErrorVisitor v(source_name());
            s->accept(&v);
            errors += v.num_errors();
        }
    }
    return errors;
}

void Module::check_revpot_mechanism() {
    int n_write_revpot = 0;
    for (auto& iondep: neuron_block_.ions) {
        if (iondep.writes_rev_potential()) ++n_write_revpot;
    }

    if (n_write_revpot==0) return;

    bool pure = true;

    // Are we marked as a point mechanism?
    if (kind()==moduleKind::point) {
        error("Cannot write reversal potential from a point mechanism.");
        return;
    }

    // Do we write any other ionic variables or a nonspecific current?
    for (auto& iondep: neuron_block_.ions) {
        pure &= !iondep.writes_concentration_int();
        pure &= !iondep.writes_concentration_ext();
        pure &= !iondep.writes_current();
    }
    pure &= !neuron_block_.has_nonspecific_current();

    if (!pure) {
        error("Cannot write reversal potential and also to other currents or ionic state.");
        return;
    }

    // Do we have any state variables?
    pure &= state_block_.state_variables.size()==0;
    if (!pure) {
        error("Cannot write reversal potential and also maintain state variables.");
        return;
    }

    kind_ = moduleKind::revpot;
}

<|MERGE_RESOLUTION|>--- conflicted
+++ resolved
@@ -297,18 +297,17 @@
 
             if (solve_proc->kind() == procedureKind::linear) {
                 solver = std::make_unique<LinearSolverVisitor>(state_vars);
-<<<<<<< HEAD
                 auto rewrite_body = linear_rewrite(solve_proc->body(), state_vars);
 
                 rewrite_body->semantic(nrn_init_scope);
                 rewrite_body->accept(solver.get());
-=======
-                linear_rewrite(solve_proc->body(), state_vars)->accept(solver.get());
             } else if (solve_proc->kind() == procedureKind::kinetic &&
                        solve_expression->variant() == solverVariant::steadystate) {
                 solver = std::make_unique<SparseSolverVisitor>(solverVariant::steadystate);
-                kinetic_rewrite(solve_proc->body())->accept(solver.get());
->>>>>>> e32ba10a
+                auto rewrite_body = kinetic_rewrite(solve_proc->body());
+
+                rewrite_body->semantic(nrn_init_scope);
+                rewrite_body->accept(solver.get());
             } else {
                 error("A SOLVE expression in an INITIAL block can only be used to solve a "
                       "LINEAR block or a KINETIC block at steadystate and " +
@@ -859,5 +858,4 @@
     }
 
     kind_ = moduleKind::revpot;
-}
-
+}