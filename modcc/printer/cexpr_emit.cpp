#include <cmath>
#include <iomanip>
#include <ostream>
#include <unordered_map>

#include "cexpr_emit.hpp"
#include "error.hpp"
#include "lexer.hpp"
#include "io/ostream_wrappers.hpp"
#include "io/prefixbuf.hpp"

std::ostream& operator<<(std::ostream& out, as_c_double wrap) {
    bool neg = std::signbit(wrap.value);

    switch (std::fpclassify(wrap.value)) {
    case FP_INFINITE:
        return out << (neg? "-": "") << "INFINITY";
    case FP_NAN:
        return out << "NAN";
    case FP_ZERO:
        return out << (neg? "-0.": "0.");
    default:
        return out <<
            (std::stringstream{} << io::classic << std::setprecision(17) << wrap.value).rdbuf();
    }
}

void CExprEmitter::emit_as_call(const char* sub, Expression* e) {
    out_ << sub << '(';
    e->accept(this);
    out_ << ')';
}

void CExprEmitter::emit_as_call(const char* sub, Expression* e1, Expression* e2) {
    out_ << sub << '(';
    e1->accept(this);
    out_ << ", ";
    e2->accept(this);
    out_ << ')';
}

void CExprEmitter::visit(NumberExpression* e) {
    out_ << " " << as_c_double(e->value());
}

void CExprEmitter::visit(UnaryExpression* e) {
    // Place a space in front of minus sign to avoid invalid
    // expressions of the form: (v[i]--67)
    static std::unordered_map<tok, const char*> unaryop_tbl = {
        {tok::minus,   " -"},
        {tok::exp,     "exp"},
        {tok::cos,     "cos"},
        {tok::sin,     "sin"},
        {tok::log,     "log"},
<<<<<<< HEAD
        {tok::abs,     "fabs"},
        {tok::exprelr, "exprelr"},
        {tok::safeinv, "safeinv"}
=======
        {tok::abs,     "abs"},
        {tok::exprelr, "exprelr"}
>>>>>>> e32ba10a
    };

    if (!unaryop_tbl.count(e->op())) {
        throw compiler_exception(
            "CExprEmitter: unsupported unary operator "+token_string(e->op()), e->location());
    }

    const char* op_spelling = unaryop_tbl.at(e->op());
    Expression* inner = e->expression();

    // No need to use parenthesis for unary minus if inner expression is
    // not binary.
    if (e->op()==tok::minus && !inner->is_binary()) {
        out_ << op_spelling;
        inner->accept(this);
    }
    else {
        emit_as_call(op_spelling, inner);
    }
}

void CExprEmitter::visit(AssignmentExpression* e) {
    e->lhs()->accept(this);
    out_ << " = ";
    e->rhs()->accept(this);
}

void CExprEmitter::visit(PowBinaryExpression* e) {
    emit_as_call("pow", e->lhs(), e->rhs());
}

void CExprEmitter::visit(BinaryExpression* e) {
    static std::unordered_map<tok, const char*> binop_tbl = {
        {tok::minus,    "-"},
        {tok::plus,     "+"},
        {tok::times,    "*"},
        {tok::divide,   "/"},
        {tok::lt,       "<"},
        {tok::lte,      "<="},
        {tok::gt,       ">"},
        {tok::gte,      ">="},
        {tok::equality, "=="},
        {tok::land,     "&&"},
        {tok::lor,      "||"},
        {tok::ne,       "!="},
        {tok::min,      "min"},
        {tok::max,      "max"},
    };

    if (!binop_tbl.count(e->op())) {
        throw compiler_exception(
            "CExprEmitter: unsupported binary operator "+token_string(e->op()), e->location());
    }

    auto rhs = e->rhs();
    auto lhs = e->lhs();
    const char* op_spelling = binop_tbl.at(e->op());

    if (e->is_infix()) {
        associativityKind assoc = Lexer::operator_associativity(e->op());
        int op_prec = Lexer::binop_precedence(e->op());

        auto need_paren = [op_prec](Expression* subexpr, bool assoc_side) -> bool {
            if (auto b = subexpr->is_binary()) {
                int sub_prec = Lexer::binop_precedence(b->op());
                return sub_prec<op_prec || (!assoc_side && sub_prec==op_prec);
            }
            return false;
        };

        if (need_paren(lhs, assoc==associativityKind::left)) {
            emit_as_call("", lhs);
        }
        else {
            lhs->accept(this);
        }

        out_ << op_spelling;

        if (need_paren(rhs, assoc==associativityKind::right)) {
            emit_as_call("", rhs);
        }
        else {
            rhs->accept(this);
        }
    }
    else {
        emit_as_call(op_spelling, lhs, rhs);
    }
}

void CExprEmitter::visit(IfExpression* e) {
    out_ << "if (";
    e->condition()->accept(this);
    out_ << ") {\n" << io::indent;
    e->true_branch()->accept(this);
    out_ << io::popindent << "}\n";

    if (auto fb = e->false_branch()) {
        out_ << "else ";
        if (fb->is_if()) {
            fb->accept(this);
        }
        else {
            out_ << "{\n" << io::indent;
            fb->accept(this);
            out_ << io::popindent << "}\n";
        }
    }
}<|MERGE_RESOLUTION|>--- conflicted
+++ resolved
@@ -52,14 +52,9 @@
         {tok::cos,     "cos"},
         {tok::sin,     "sin"},
         {tok::log,     "log"},
-<<<<<<< HEAD
-        {tok::abs,     "fabs"},
+        {tok::abs,     "abs"},
         {tok::exprelr, "exprelr"},
         {tok::safeinv, "safeinv"}
-=======
-        {tok::abs,     "abs"},
-        {tok::exprelr, "exprelr"}
->>>>>>> e32ba10a
     };
 
     if (!unaryop_tbl.count(e->op())) {
