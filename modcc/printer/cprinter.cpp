#include <cmath>
#include <iostream>
#include <regex>
#include <string>
#include <unordered_set>

#include "expression.hpp"
#include "io/ostream_wrappers.hpp"
#include "io/prefixbuf.hpp"
#include "printer/cexpr_emit.hpp"
#include "printer/cprinter.hpp"
#include "printer/printeropt.hpp"
#include "printer/printerutil.hpp"

using io::indent;
using io::popindent;
using io::quote;

constexpr bool with_profiling() {
#ifdef ARB_HAVE_PROFILING
    return true;
#else
    return false;
#endif
}

struct index_prop {
    std::string source_var; // array holding the indices
    std::string index_name; // index into the array
    bool node_index;        // node index (cv) or cell index
    bool operator==(const index_prop& other) const {
        return (source_var == other.source_var) && (index_name == other.index_name);
    }
};

void emit_procedure_proto(std::ostream&, ProcedureExpression*, const std::string& qualified = "");
void emit_simd_procedure_proto(std::ostream&, ProcedureExpression*, const std::string& qualified = "");
void emit_masked_simd_procedure_proto(std::ostream&, ProcedureExpression*, const std::string& qualified = "");

void emit_api_body(std::ostream&, APIMethod*);
void emit_simd_api_body(std::ostream&, APIMethod*, const std::vector<VariableExpression*>& scalars);

void emit_simd_index_initialize(std::ostream& out, const std::list<index_prop>& indices, simd_expr_constraint constraint);

void emit_simd_body_for_loop(std::ostream& out,
    BlockExpression* body,
    const std::vector<LocalVariable*>& indexed_vars,
    const std::list<index_prop>& indices,
    const simd_expr_constraint& constraint);

void emit_simd_for_loop_per_constraint(std::ostream& out, BlockExpression* body, const std::vector<LocalVariable*>& indexed_vars, const std::list<index_prop>& indices, const simd_expr_constraint& constraint, std::string constraint_name);

struct cprint {
    Expression* expr_;
    explicit cprint(Expression* expr):
        expr_(expr) {}

    friend std::ostream& operator<<(std::ostream& out, const cprint& w) {
        CPrinter printer(out);
        return w.expr_->accept(&printer), out;
    }
};

struct simdprint {
    Expression* expr_;
    bool is_indirect_ = false;
    bool is_masked_ = false;
    std::unordered_set<std::string> scalars_;

    explicit simdprint(Expression* expr, const std::vector<VariableExpression*>& scalars):
        expr_(expr) {
        for (const auto& s: scalars) {
            scalars_.insert(s->name());
        }
    }

    void set_indirect_index() {
        is_indirect_ = true;
    }
    void set_masked() {
        is_masked_ = true;
    }

    friend std::ostream& operator<<(std::ostream& out, const simdprint& w) {
        SimdPrinter printer(out);
        if (w.is_masked_) {
            printer.set_input_mask("mask_input_");
        }
        printer.set_var_indexed(w.is_indirect_);
        printer.save_scalar_names(w.scalars_);
        return w.expr_->accept(&printer), out;
    }
};

static std::string ion_state_field(std::string ion_name) {
    return "ion_" + ion_name + "_";
}

static std::string ion_state_index(std::string ion_name) {
    return "ion_" + ion_name + "_index_";
}

std::string emit_cpp_source(const Module& module_, const printer_options& opt) {
    std::string name = module_.module_name();
    std::string class_name = "mechanism_cpu_" + name;
    auto ns_components = namespace_components(opt.cpp_namespace);

    NetReceiveExpression* net_receive = find_net_receive(module_);
    PostEventExpression*  post_event = find_post_event(module_);
    APIMethod* init_api = find_api_method(module_, "nrn_init");
    APIMethod* state_api = find_api_method(module_, "nrn_state");
    APIMethod* current_api = find_api_method(module_, "nrn_current");
    APIMethod* write_ions_api = find_api_method(module_, "write_ions");

    bool with_simd = opt.simd.abi != simd_spec::none;

    // init_api, state_api, current_api methods are mandatory:

    assert_has_scope(init_api, "nrn_init");
    assert_has_scope(state_api, "nrn_state");
    assert_has_scope(current_api, "nrn_current");

    auto vars = local_module_variables(module_);
    auto ion_deps = module_.ion_deps();
    std::string fingerprint = "<placeholder>";

    auto profiler_enter = [name, opt](const char* region_prefix) -> std::string {
        static std::regex invalid_profile_chars("[^a-zA-Z0-9]");

        if (opt.profile) {
            std::string region_name = region_prefix;
            region_name += '_';
            region_name += std::regex_replace(name, invalid_profile_chars, "");

            return "{\n"
                   "    static auto id = ::arb::profile::profiler_region_id(\"" +
                   region_name + "\");\n"
                                 "    ::arb::profile::profiler_enter(id);\n"
                                 "}\n";
        }
        else
            return "";
    };

    auto profiler_leave = [opt]() -> std::string {
        return opt.profile ? "::arb::profile::profiler_leave();\n" : "";
    };

    io::pfxstringstream out;

    out << "#include <algorithm>\n"
           "#include <cmath>\n"
           "#include <cstddef>\n"
           "#include <memory>\n"
           "#include <"
        << arb_private_header_prefix() << "backends/multicore/mechanism.hpp>\n"
                                          "#include <"
        << arb_header_prefix() << "math.hpp>\n";

    opt.profile&&
            out
        << "#include <" << arb_header_prefix() << "profile/profiler.hpp>\n";

    if (with_simd) {
        out << "#include <" << arb_header_prefix() << "simd/simd.hpp>\n";
        out << "#undef NDEBUG\n";
        out << "#include <cassert>\n";
    }

    out << "\n"
        << namespace_declaration_open(ns_components) << "\n"
                                                        "using backend = ::arb::multicore::backend;\n"
                                                        "using base = ::arb::multicore::mechanism;\n"
                                                        "using value_type = base::value_type;\n"
                                                        "using size_type = base::size_type;\n"
                                                        "using index_type = base::index_type;\n"
                                                        "using ::arb::math::exprelr;\n"
                                                        "using ::arb::math::safeinv;\n"
                                                        "using ::std::abs;\n"
                                                        "using ::std::cos;\n"
                                                        "using ::std::exp;\n"
                                                        "using ::std::log;\n"
                                                        "using ::std::max;\n"
                                                        "using ::std::min;\n"
                                                        "using ::std::pow;\n"
                                                        "using ::std::sin;\n"
                                                        "\n";

    if (with_simd) {
        out << "namespace S = ::arb::simd;\n"
               "using S::index_constraint;\n"
               "using S::simd_cast;\n"
               "using S::indirect;\n"
               "using S::assign;\n";

        out << "static constexpr unsigned vector_length_ = ";
        if (opt.simd.size == no_size) {
            out << "S::simd_abi::native_width<::arb::fvm_value_type>::value;\n";
        }
        else {
            out << opt.simd.size << ";\n";
        }

        out << "static constexpr unsigned simd_width_ = ";
        if (opt.simd.width == no_size) {
            out << " vector_length_ ? vector_length_ : " << opt.simd.default_width << ";\n";
        }
        else {
            out << opt.simd.width << ";\n";
        }

        std::string abi = "S::simd_abi::";
        switch (opt.simd.abi) {
        case simd_spec::avx: abi += "avx"; break;
        case simd_spec::avx2: abi += "avx2"; break;
        case simd_spec::avx512: abi += "avx512"; break;
        case simd_spec::neon: abi += "neon"; break;
        case simd_spec::sve: abi += "sve"; break;
        case simd_spec::native: abi += "native"; break;
        default:
<<<<<<< HEAD
            abi += "default_abi";
            break;
        }

        out << "using simd_value = S::simd<::arb::fvm_value_type, vector_length_, " << abi << ">;\n"
                                                                                              "using simd_index = S::simd<::arb::fvm_index_type, vector_length_, "
            << abi << ">;\n"
                      "using simd_mask  = S::simd_mask<::arb::fvm_value_type, vector_length_, "
            << abi << ">;\n"
                      "\n"
                      "inline simd_value safeinv(simd_value x) {\n"
                      "    simd_value ones = simd_cast<simd_value>(1.0);\n"
                      "    auto mask = S::cmp_eq(S::add(x,ones), ones);\n"
                      "    S::where(mask, x) = simd_cast<simd_value>(DBL_EPSILON);\n"
                      "    return S::div(ones, x);\n"
                      "}\n"
                      "\n";
    }

    out << "class " << class_name << ": public base {\n"
                                     "public:\n"
        << indent << "const ::arb::mechanism_fingerprint& fingerprint() const override {\n"
        << indent << "static ::arb::mechanism_fingerprint hash = " << quote(fingerprint) << ";\n"
                                                                                            "return hash;\n"
        << popindent << "}\n"
                        "std::string internal_name() const override { return "
        << quote(name) << "; }\n"
                          "::arb::mechanismKind kind() const override { return "
        << module_kind_str(module_) << "; }\n"
                                       "::arb::mechanism_ptr clone() const override { return ::arb::mechanism_ptr(new "
        << class_name << "()); }\n"
                         "\n"
                         "void nrn_init() override;\n"
                         "void nrn_state() override;\n"
                         "void nrn_current() override;\n"
                         "void write_ions() override;\n";

    net_receive&& out << "void nrn_deliver_events(deliverable_event_stream::state events) override;\n"
                         "void net_receive(int i_, value_type weight);\n";

    with_simd&& out << "unsigned simd_width() const override { return simd_width_; }\n";

    out << "\n"
        << popindent << "protected:\n"
        << indent << "std::size_t object_sizeof() const override { return sizeof(*this); }\n";
=======
            abi += "default_abi"; break;
        }

        out <<
            "using simd_value = S::simd<::arb::fvm_value_type, vector_length_, " << abi << ">;\n"
            "using simd_index = S::simd<::arb::fvm_index_type, vector_length_, " << abi << ">;\n"
            "using simd_mask  = S::simd_mask<::arb::fvm_value_type, vector_length_, "<< abi << ">;\n"
            "\n"
            "inline simd_value safeinv(simd_value x) {\n"
            "    simd_value ones = simd_cast<simd_value>(1.0);\n"
            "    auto mask = S::cmp_eq(S::add(x,ones), ones);\n"
            "    S::where(mask, x) = simd_cast<simd_value>(DBL_EPSILON);\n"
            "    return S::div(ones, x);\n"
            "}\n"
            "\n";
    }

    out <<
        "class " << class_name << ": public base {\n"
        "public:\n" << indent <<
        "const ::arb::mechanism_fingerprint& fingerprint() const override {\n" << indent <<
        "static ::arb::mechanism_fingerprint hash = " << quote(fingerprint) << ";\n"
        "return hash;\n" << popindent <<
        "}\n"
        "std::string internal_name() const override { return " << quote(name) << "; }\n"
        "::arb::mechanismKind kind() const override { return " << module_kind_str(module_) << "; }\n"
        "::arb::mechanism_ptr clone() const override { return ::arb::mechanism_ptr(new " << class_name << "()); }\n"
        "\n"
        "void nrn_init() override;\n"
        "void nrn_state() override;\n"
        "void nrn_current() override;\n"
        "void write_ions() override;\n";

    net_receive && out <<
        "void deliver_events(deliverable_event_stream::state events) override;\n"
        "void net_receive(int i_, value_type weight);\n";

    post_event && out <<
        "void post_event() override;\n";

    with_simd && out << "unsigned simd_width() const override { return simd_width_; }\n";

    out <<
        "\n" << popindent <<
        "protected:\n" << indent <<
        "std::size_t object_sizeof() const override { return sizeof(*this); }\n";
>>>>>>> 3e778e3d

    io::separator sep("\n", ",\n");
    if (!vars.scalars.empty()) {
        out << "mechanism_global_table global_table() override {\n"
            << indent << "return {" << indent;

        for (const auto& scalar: vars.scalars) {
            auto memb = scalar->name();
            out << sep << "{" << quote(memb) << ", &" << memb << "}";
        }
        out << popindent << "\n};\n"
            << popindent << "}\n";
    }

    if (!vars.arrays.empty()) {
        out << "mechanism_field_table field_table() override {\n"
            << indent << "return {" << indent;

        sep.reset();
        for (const auto& array: vars.arrays) {
            auto memb = array->name();
            out << sep << "{" << quote(memb) << ", &" << memb << "}";
        }
        out << popindent << "\n};" << popindent << "\n}\n";

        out << "mechanism_field_default_table field_default_table() override {\n"
            << indent << "return {" << indent;

        sep.reset();
        for (const auto& array: vars.arrays) {
            auto memb = array->name();
            auto dflt = array->value();
            if (!std::isnan(dflt)) {
                out << sep << "{" << quote(memb) << ", " << as_c_double(dflt) << "}";
            }
        }
        out << popindent << "\n};" << popindent << "\n}\n";

        out << "mechanism_state_table state_table() override {\n"
            << indent << "return {" << indent;

        sep.reset();
        for (const auto& array: vars.arrays) {
            auto memb = array->name();
            if (array->is_state()) {
                out << sep << "{" << quote(memb) << ", &" << memb << "}";
            }
        }
        out << popindent << "\n};" << popindent << "\n}\n";
    }

    if (!ion_deps.empty()) {
        out << "mechanism_ion_state_table ion_state_table() override {\n"
            << indent << "return {" << indent;

        sep.reset();
        for (const auto& dep: ion_deps) {
            out << sep << "{\"" << dep.name << "\", &" << ion_state_field(dep.name) << "}";
        }
        out << popindent << "\n};" << popindent << "\n}\n";

        sep.reset();
        out << "mechanism_ion_index_table ion_index_table() override {\n"
            << indent << "return {" << indent;
        for (const auto& dep: ion_deps) {
            out << sep << "{\"" << dep.name << "\", &" << ion_state_index(dep.name) << " }";
        }
        out << popindent << "\n};" << popindent << "\n}\n";
    }

    out << popindent << "\n"
                        "private:\n"
        << indent;

    for (const auto& scalar: vars.scalars) {
        out << "value_type " << scalar->name() << " = " << as_c_double(scalar->value()) << ";\n";
    }
    for (const auto& array: vars.arrays) {
        out << "value_type* " << array->name() << ";\n";
    }
    for (const auto& dep: ion_deps) {
        out << "arb::ion_state_view " << ion_state_field(dep.name) << ";\n";
        out << "index_type* " << ion_state_index(dep.name) << ";\n";
    }

    for (auto proc: normal_procedures(module_)) {
        if (with_simd) {
            emit_simd_procedure_proto(out, proc);
            out << ";\n";
            emit_masked_simd_procedure_proto(out, proc);
            out << ";\n";
        }
        else {
            emit_procedure_proto(out, proc);
            out << ";\n";
        }
    }

    out << popindent << "};\n\n"
                        "template <typename B> ::arb::concrete_mech_ptr<B> make_mechanism_"
        << name << "();\n"
                   "template <> ::arb::concrete_mech_ptr<backend> make_mechanism_"
        << name << "<backend>() {\n"
        << indent << "return ::arb::concrete_mech_ptr<backend>(new " << class_name << "());\n"
        << popindent << "}\n\n";

    // Nrn methods:

    if (net_receive) {
        const std::string weight_arg = net_receive->args().empty() ? "weight" : net_receive->args().front()->is_argument()->name();
<<<<<<< HEAD
        out << "void " << class_name << "::nrn_deliver_events(deliverable_event_stream::state events) {\n"
            << indent << "auto ncell = events.n_streams();\n"
                         "for (size_type c = 0; c<ncell; ++c) {\n"
            << indent << "auto begin = events.begin_marked(c);\n"
                         "auto end = events.end_marked(c);\n"
                         "for (auto p = begin; p<end; ++p) {\n"
            << indent << "if (p->mech_id==mechanism_id_) net_receive(p->mech_index, p->weight);\n"
            << popindent << "}\n"
            << popindent << "}\n"
            << popindent << "}\n"
                            "\n"
                            "void "
            << class_name << "::net_receive(int i_, value_type " << weight_arg << ") {\n"
            << indent << cprint(net_receive->body()) << popindent << "}\n\n";
    }

    auto emit_body = [&](APIMethod* p) {
=======
        out <<
            "void " << class_name << "::deliver_events(deliverable_event_stream::state events) {\n" << indent <<
            "auto ncell = events.n_streams();\n"
            "for (size_type c = 0; c<ncell; ++c) {\n" << indent <<
            "auto begin = events.begin_marked(c);\n"
            "auto end = events.end_marked(c);\n"
            "for (auto p = begin; p<end; ++p) {\n" << indent <<
            "if (p->mech_id==mechanism_id_) net_receive(p->mech_index, p->weight);\n" << popindent <<
            "}\n" << popindent <<
            "}\n" << popindent <<
            "}\n"
            "\n"
            "void " << class_name << "::net_receive(int i_, value_type " << weight_arg << ") {\n" << indent <<
            cprint(net_receive->body()) << popindent <<
            "}\n\n";
    }

    if(post_event) {
        const std::string time_arg = post_event->args().empty() ? "time" : post_event->args().front()->is_argument()->name();
        out <<
            "void " << class_name << "::post_event() {\n" << indent <<
            "int n_ = width_;\n"
            "for (int i_ = 0; i_ < n_; ++i_) {\n" << indent <<
            "auto node_index_i_ = node_index_[i_];\n"
            "auto cid_ = vec_ci_[node_index_i_];\n"
            "auto offset_ = n_detectors_ * cid_;\n"
            "for (unsigned c = 0; c < n_detectors_; c++) {\n" << indent <<
            "auto " << time_arg << " = time_since_spike_[offset_ + c];\n"
            "if (" <<  time_arg << " >= 0) {\n" << indent <<
            cprint(post_event->body()) << popindent <<
            "}\n" << popindent <<
            "}\n" << popindent <<
            "}\n" << popindent <<
            "}\n\n";
    }

    auto emit_body = [&](APIMethod *p) {
>>>>>>> 3e778e3d
        if (with_simd) {
            emit_simd_api_body(out, p, vars.scalars);
        }
        else {
            emit_api_body(out, p);
        }
    };

    out << "void " << class_name << "::nrn_init() {\n"
        << indent;
    emit_body(init_api);
    out << popindent << "}\n\n";

    out << "void " << class_name << "::nrn_state() {\n"
        << indent;
    out << profiler_enter("advance_integrate_state");
    emit_body(state_api);
    out << profiler_leave();
    out << popindent << "}\n\n";

    out << "void " << class_name << "::nrn_current() {\n"
        << indent;
    out << profiler_enter("advance_integrate_current");
    emit_body(current_api);
    out << profiler_leave();
    out << popindent << "}\n\n";

    out << "void " << class_name << "::write_ions() {\n"
        << indent;
    emit_body(write_ions_api);
    out << popindent << "}\n\n";

    // Mechanism procedures

    for (auto proc: normal_procedures(module_)) {
        if (with_simd) {
            emit_simd_procedure_proto(out, proc, class_name);
            auto simd_print = simdprint(proc->body(), vars.scalars);
            out << " {\n"
                << indent << simd_print << popindent << "}\n\n";

            emit_masked_simd_procedure_proto(out, proc, class_name);
            auto masked_print = simdprint(proc->body(), vars.scalars);
            masked_print.set_masked();
            out << " {\n"
                << indent << masked_print << popindent << "}\n\n";
        }
        else {
            emit_procedure_proto(out, proc, class_name);
            out << " {\n"
                << indent << cprint(proc->body()) << popindent << "}\n\n";
        }
    }

    out << namespace_declaration_close(ns_components);
    return out.str();
}

// Scalar printing:

void CPrinter::visit(IdentifierExpression* e) {
    e->symbol()->accept(this);
}

void CPrinter::visit(LocalVariable* sym) {
    out_ << sym->name();
}

void CPrinter::visit(VariableExpression* sym) {
    out_ << sym->name() << (sym->is_range() ? "[i_]" : "");
}

void CPrinter::visit(CallExpression* e) {
    out_ << e->name() << "(i_";
    for (auto& arg: e->args()) {
        out_ << ", ";
        arg->accept(this);
    }
    out_ << ")";
}

void CPrinter::visit(BlockExpression* block) {
    // Only include local declarations in outer-most block.
    if (!block->is_nested()) {
        auto locals = pure_locals(block->scope());
        if (!locals.empty()) {
            out_ << "value_type ";
            io::separator sep(", ");
            for (auto local: locals) {
                out_ << sep << local->name();
            }
            out_ << ";\n";
        }
    }

    for (auto& stmt: block->statements()) {
        if (!stmt->is_local_declaration()) {
            stmt->accept(this);
            out_ << (stmt->is_if() ? "" : ";\n");
        }
    }
}

static std::string index_i_name(const std::string& index_var) {
    return index_var + "i_";
}

void emit_procedure_proto(std::ostream& out, ProcedureExpression* e, const std::string& qualified) {
    out << "void " << qualified << (qualified.empty() ? "" : "::") << e->name() << "(int i_";
    for (auto& arg: e->args()) {
        out << ", value_type " << arg->is_argument()->name();
    }
    out << ")";
}

namespace {
// Convenience I/O wrapper for emitting indexed access to an external variable.

struct deref {
    indexed_variable_info d;
    deref(indexed_variable_info d):
        d(d) {}

    friend std::ostream& operator<<(std::ostream& o, const deref& wrap) {
        auto index_var = wrap.d.cell_index_var.empty() ? wrap.d.node_index_var : wrap.d.cell_index_var;
        return o << wrap.d.data_var << '['
                 << (wrap.d.scalar() ? "0" : index_i_name(index_var)) << ']';
    }
};
} // namespace

void emit_state_read(std::ostream& out, LocalVariable* local) {
    out << "value_type " << cprint(local) << " = ";

    if (local->is_read()) {
        auto d = decode_indexed_variable(local->external_variable());
        if (d.scale != 1) {
            out << as_c_double(d.scale) << "*";
        }
        out << deref(d) << ";\n";
    }
    else {
        out << "0;\n";
    }
}

void emit_state_update(std::ostream& out, Symbol* from, IndexedVariable* external) {
    if (!external->is_write()) return;

    auto d = decode_indexed_variable(external);
    double coeff = 1. / d.scale;

    if (d.readonly) {
        throw compiler_exception("Cannot assign to read-only external state: " + external->to_string());
    }

    if (d.accumulate) {
        out << deref(d) << " = fma(";
        if (coeff != 1) {
            out << as_c_double(coeff) << '*';
        }
        out << "weight_[i_], " << from->name() << ", " << deref(d) << ");\n";
    }
    else {
        out << deref(d) << " = ";
        if (coeff != 1) {
            out << as_c_double(coeff) << '*';
        }
        out << from->name() << ";\n";
    }
}

void emit_api_body(std::ostream& out, APIMethod* method) {
    auto body = method->body();
    auto indexed_vars = indexed_locals(method->scope());

    std::list<index_prop> indices;
    for (auto& sym: indexed_vars) {
        auto d = decode_indexed_variable(sym->external_variable());
        if (!d.scalar()) {
            index_prop node_idx = {d.node_index_var, "i_", true};
            auto it = std::find(indices.begin(), indices.end(), node_idx);
            if (it == indices.end()) indices.push_front(node_idx);
            if (!d.cell_index_var.empty()) {
                index_prop cell_idx = {d.cell_index_var, index_i_name(d.node_index_var), false};
                auto it = std::find(indices.begin(), indices.end(), cell_idx);
                if (it == indices.end()) indices.push_back(cell_idx);
            }
        }
    }

    if (!body->statements().empty()) {
        out << "int n_ = width_;\n"
               "for (int i_ = 0; i_ < n_; ++i_) {\n"
            << indent;

        for (auto index: indices) {
            out << "auto " << index_i_name(index.source_var) << " = " << index.source_var << "[" << index.index_name << "];\n";
        }

        for (auto& sym: indexed_vars) {
            emit_state_read(out, sym);
        }
        out << cprint(body);

        for (auto& sym: indexed_vars) {
            emit_state_update(out, sym, sym->external_variable());
        }
        out << popindent << "}\n";
    }
}

// SIMD printing:

void SimdPrinter::visit(IdentifierExpression* e) {
    e->symbol()->accept(this);
}

void SimdPrinter::visit(LocalVariable* sym) {
    out_ << sym->name();
}

void SimdPrinter::visit(VariableExpression* sym) {
    if (sym->is_range()) {
        auto index = is_indirect_ ? "index_" : "i_";
        out_ << "simd_cast<simd_value>(indirect(" << sym->name() << "+" << index << ", simd_width_))";
    }
    else {
        out_ << sym->name();
    }
}

void SimdPrinter::visit(AssignmentExpression* e) {
    if (!e->lhs() || !e->lhs()->is_identifier() || !e->lhs()->is_identifier()->symbol()) {
        throw compiler_exception("Expect symbol on lhs of assignment: " + e->to_string());
    }

    Symbol* lhs = e->lhs()->is_identifier()->symbol();

    bool cast = false;
    if (auto id = e->rhs()->is_identifier()) {
        if (scalars_.count(id->name())) cast = true;
    }
    if (e->rhs()->is_number()) cast = true;
    if (scalars_.count(e->lhs()->is_identifier()->name())) cast = false;

    if (lhs->is_variable() && lhs->is_variable()->is_range()) {
        if (is_indirect_)
            out_ << "indirect(" << lhs->name() << "+index_, simd_width_) = ";
        else
            out_ << "indirect(" << lhs->name() << "+i_, simd_width_) = ";

        if (!input_mask_.empty())
            out_ << "S::where(" << input_mask_ << ", ";

        if (cast) out_ << "simd_cast<simd_value>(";
        e->rhs()->accept(this);
        if (cast) out_ << ")";

        if (!input_mask_.empty())
            out_ << ")";
    }
    else {
        out_ << "assign(" << lhs->name() << ", ";
        if (auto rhs = e->rhs()->is_identifier()) {
            if (auto sym = rhs->symbol()) {
                // We shouldn't call the rhs visitor in this case because it automatically casts indirect expressions
                if (sym->is_variable() && sym->is_variable()->is_range()) {
                    auto index = is_indirect_ ? "index_" : "i_";
                    out_ << "indirect(" << rhs->name() << "+" << index << ", simd_width_))";
                    return;
                }
            }
        }
        e->rhs()->accept(this);
        out_ << ")";
    }
}

void SimdPrinter::visit(CallExpression* e) {
    if (is_indirect_)
        out_ << e->name() << "(index_";
    else
        out_ << e->name() << "(i_";
    for (auto& arg: e->args()) {
        out_ << ", ";
        arg->accept(this);
    }
    out_ << ")";
}

void SimdPrinter::visit(BlockExpression* block) {
    // Only include local declarations in outer-most block.
    if (!block->is_nested()) {
        auto locals = pure_locals(block->scope());
        if (!locals.empty()) {
            out_ << "simd_value ";
            io::separator sep(", ");
            for (auto local: locals) {
                out_ << sep << local->name();
            }
            out_ << ";\n";
        }
    }

    for (auto& stmt: block->statements()) {
        if (!stmt->is_local_declaration()) {
            stmt->accept(this);
            if (!stmt->is_if() && !stmt->is_block()) {
                out_ << ";\n";
            }
        }
    }
}

void emit_simd_procedure_proto(std::ostream& out, ProcedureExpression* e, const std::string& qualified) {
    out << "void " << qualified << (qualified.empty() ? "" : "::") << e->name() << "(index_type i_";
    for (auto& arg: e->args()) {
        out << ", const simd_value& " << arg->is_argument()->name();
    }
    out << ")";
}

void emit_masked_simd_procedure_proto(std::ostream& out, ProcedureExpression* e, const std::string& qualified) {
    out << "void " << qualified << (qualified.empty() ? "" : "::") << e->name()
        << "(index_type i_, simd_mask mask_input_";
    for (auto& arg: e->args()) {
        out << ", const simd_value& " << arg->is_argument()->name();
    }
    out << ")";
}

void emit_simd_state_read(std::ostream& out, LocalVariable* local, simd_expr_constraint constraint) {
    out << "simd_value " << local->name();

    if (local->is_read()) {
        auto d = decode_indexed_variable(local->external_variable());
        if (d.scalar()) {
            out << " = simd_cast<simd_value>(" << d.data_var
                << "[0]);\n";
        }
        else {
            if (d.cell_index_var.empty()) {
                switch (constraint) {
                case simd_expr_constraint::contiguous:
                    out << ";\n"
                        << "assign(" << local->name() << ", indirect(" << d.data_var
                        << " + " << index_i_name(d.node_index_var) << ", simd_width_));\n";
                    break;
                case simd_expr_constraint::constant:
                    out << " = simd_cast<simd_value>(" << d.data_var
                        << "[" << index_i_name(d.node_index_var) << "]);\n";
                    break;
                default:
                    out << ";\n"
                        << "assign(" << local->name() << ", indirect(" << d.data_var
                        << ", " << index_i_name(d.node_index_var) << ", simd_width_, constraint_category_));\n";
                }
            }
            else {
                out << ";\n"
                    << "assign(" << local->name() << ", indirect(" << d.data_var
                    << ", " << index_i_name(d.cell_index_var) << ", simd_width_, index_constraint::none));\n";
            }
        }

        if (d.scale != 1) {
            out << local->name() << " = S::mul(" << local->name() << ", simd_cast<simd_value>(" << d.scale << "));\n";
        }
    }
    else {
        out << " = simd_cast<simd_value>(0);\n";
    }
}

void emit_simd_state_update(std::ostream& out, Symbol* from, IndexedVariable* external, simd_expr_constraint constraint) {
    if (!external->is_write()) return;

    auto d = decode_indexed_variable(external);
    ;
    double coeff = 1. / d.scale;

    if (d.readonly) {
        throw compiler_exception("Cannot assign to read-only external state: " + external->to_string());
    }

    if (d.accumulate) {
        if (d.cell_index_var.empty()) {
            switch (constraint) {
            case simd_expr_constraint::contiguous: {
                std::string tempvar = "t_" + external->name();
                out << "simd_value " << tempvar << ";\n"
                    << "assign(" << tempvar << ", indirect(" << d.data_var << " + " << index_i_name(d.node_index_var) << ", simd_width_));\n";
                if (coeff != 1) {
                    out << tempvar << " = S::fma(S::mul(w_, simd_cast<simd_value>(" << as_c_double(coeff) << "))," << from->name() << ", " << tempvar << ");\n";
                }
                else {
                    out << tempvar << " = S::fma(w_, " << from->name() << ", " << tempvar << ");\n";
                }
                out << "indirect(" << d.data_var << " + " << index_i_name(d.node_index_var) << ", simd_width_) = " << tempvar << ";\n";
                break;
            }
            case simd_expr_constraint::constant: {
                out << "indirect(" << d.data_var << ", simd_cast<simd_index>(" << index_i_name(d.node_index_var) << "), simd_width_, constraint_category_)";
                if (coeff != 1) {
                    out << " += S::mul(w_, S::mul(simd_cast<simd_value>(" << as_c_double(coeff) << "), " << from->name() << "));\n";
                }
                else {
                    out << " += S::mul(w_, " << from->name() << ");\n";
                }
                break;
            }
            default:
            {
                out << "indirect(" << d.data_var << ", " << index_i_name(d.node_index_var) << ", simd_width_, constraint_category_)";
                if (coeff != 1) {
                    out << " += S::mul(w_, S::mul(simd_cast<simd_value>(" << as_c_double(coeff) << "), " << from->name() << "));\n";
                }
                else {
                    out << " += S::mul(w_, " << from->name() << ");\n";
                }
            }
            }
        }
        else {
            out << "indirect(" << d.data_var << ", " << index_i_name(d.cell_index_var) << ", simd_width_, index_constraint::none)";
            if (coeff != 1) {
                out << " += S::mul(w_, S::mul(simd_cast<simd_value>(" << as_c_double(coeff) << "), " << from->name() << "));\n";
            }
            else {
                out << " += S::mul(w_, " << from->name() << ");\n";
            }
        }
    }
    else {
        if (d.cell_index_var.empty()) {
            switch (constraint) {
            case simd_expr_constraint::contiguous:
                out << "indirect(" << d.data_var << " + " << index_i_name(d.node_index_var) << ", simd_width_) = ";
                break;
            case simd_expr_constraint::constant:
                out << "indirect(" << d.data_var << ", simd_cast<simd_index>(" << index_i_name(d.node_index_var) << "), simd_width_, constraint_category_) = ";
                break;
            default:
                out << "indirect(" << d.data_var << ", " << index_i_name(d.node_index_var) << ", simd_width_, constraint_category_) = ";
            }
        }
        else {
            out << "indirect(" << d.data_var << ", " << index_i_name(d.cell_index_var) << ", simd_width_, index_constraint::none) = ";
        }

        if (coeff != 1) {
            out << "(S::mul(simd_cast<simd_value>(" << as_c_double(coeff) << ")," << from->name() << "));\n";
        }
        else {
            out << from->name() << ";\n";
        }
    }
}

void emit_simd_index_initialize(std::ostream& out, const std::list<index_prop>& indices, simd_expr_constraint constraint) {
    for (auto& index: indices) {
        if (index.node_index) {
            switch (constraint) {
            case simd_expr_constraint::contiguous:
            case simd_expr_constraint::constant:
                out << "auto " << index_i_name(index.source_var) << " = " << index.source_var << "[" << index.index_name << "];\n";
                break;
            default:
                out << "auto " << index_i_name(index.source_var) << " = simd_cast<simd_index>(indirect(&" << index.source_var
                    << "[0] + " << index.index_name << ", simd_width_)); //Hay there: " << index.source_var << "\n";
                break;
            }
        }
        else {
            switch (constraint) {
            case simd_expr_constraint::contiguous:
                out << "auto " << index_i_name(index.source_var) << " = simd_cast<simd_index>(indirect(" << index.source_var
                    << " + " << index.index_name << ", simd_width_));\n";
                break;
            case simd_expr_constraint::constant:
                out << "auto " << index_i_name(index.source_var) << " = simd_cast<simd_index>(" << index.source_var
                    << "[" << index.index_name << "]);\n";
                break;
            default:
                out << "auto " << index_i_name(index.source_var) << " = simd_cast<simd_index>(indirect(" << index.source_var
                    << ", " << index.index_name << ", simd_width_, constraint_category_));\n";
                break;
            }
        }
    }
}

void emit_simd_body_for_loop(
    std::ostream& out,
    BlockExpression* body,
    const std::vector<LocalVariable*>& indexed_vars,
    const std::vector<VariableExpression*>& scalars,
    const std::list<index_prop>& indices,
    const simd_expr_constraint& constraint) {
    emit_simd_index_initialize(out, indices, constraint);

    for (auto& sym: indexed_vars) {
        emit_simd_state_read(out, sym, constraint);
    }

    simdprint printer(body, scalars);
    printer.set_indirect_index();

    out << printer;

    for (auto& sym: indexed_vars) {
        emit_simd_state_update(out, sym, sym->external_variable(), constraint);
    }
}

void emit_simd_for_loop_per_constraint(std::ostream& out, BlockExpression* body, const std::vector<LocalVariable*>& indexed_vars, const std::vector<VariableExpression*>& scalars, bool requires_weight, const std::list<index_prop>& indices, const simd_expr_constraint& constraint, std::string underlying_constraint_name) {

    out << "constraint_category_ = index_constraint::" << underlying_constraint_name << ";\n";
    out << "for (unsigned i_ = 0; i_ < index_constraints_." << underlying_constraint_name
        << ".size(); i_++) {\n"
        << indent;

    out << "index_type index_ = index_constraints_." << underlying_constraint_name << "[i_];\n";
    if (requires_weight) {
        out << "simd_value w_;\n"
            << "assign(w_, indirect((weight_+index_), simd_width_));\n";
    }

    emit_simd_body_for_loop(out, body, indexed_vars, scalars, indices, constraint);

    out << popindent << "}\n";
}

void emit_simd_api_body(std::ostream& out, APIMethod* method, const std::vector<VariableExpression*>& scalars) {
    auto body = method->body();
    auto indexed_vars = indexed_locals(method->scope());
    bool requires_weight = false;

    std::vector<LocalVariable*> scalar_indexed_vars;
    std::list<index_prop> indices;

    for (auto& s: body->is_block()->statements()) {
        if (s->is_assignment()) {
            for (auto& v: indexed_vars) {
                if (s->is_assignment()->lhs()->is_identifier()->name() == v->external_variable()->name()) {
                    auto info = decode_indexed_variable(v->external_variable());
                    if (info.accumulate) {
                        requires_weight = true;
                    }
                    break;
                }
            }
        }
    }

    for (auto& sym: indexed_vars) {
        auto info = decode_indexed_variable(sym->external_variable());
        if (!info.scalar()) {
            index_prop node_idx = {info.node_index_var, "index_", true};
            auto it = std::find(indices.begin(), indices.end(), node_idx);
            if (it == indices.end()) indices.push_front(node_idx);

            if (!info.cell_index_var.empty()) {
                index_prop cell_idx = {info.cell_index_var, index_i_name(info.node_index_var), false};
                it = std::find(indices.begin(), indices.end(), cell_idx);
                if (it == indices.end()) indices.push_front(cell_idx);
            }
        }
        else {
            scalar_indexed_vars.push_back(sym);
        }
    }
    if (!body->statements().empty()) {
        out << "assert(simd_width_ <= (unsigned)S::width(simd_cast<simd_value>(0)));\n";
        if (!indices.empty()) {
            out << "index_constraint constraint_category_;\n\n";

            //Generate for loop for all contiguous simd_vectors
            simd_expr_constraint constraint = simd_expr_constraint::contiguous;
            std::string underlying_constraint = "contiguous";

            emit_simd_for_loop_per_constraint(out, body, indexed_vars, scalars, requires_weight, indices, constraint, underlying_constraint);

            //Generate for loop for all independent simd_vectors
            constraint = simd_expr_constraint::other;
            underlying_constraint = "independent";

            emit_simd_for_loop_per_constraint(out, body, indexed_vars, scalars, requires_weight, indices, constraint, underlying_constraint);

            //Generate for loop for all simd_vectors that have no optimizing constraints
            constraint = simd_expr_constraint::other;
            underlying_constraint = "none";

            emit_simd_for_loop_per_constraint(out, body, indexed_vars, scalars, requires_weight, indices, constraint, underlying_constraint);

            //Generate for loop for all constant simd_vectors
            constraint = simd_expr_constraint::constant;
            underlying_constraint = "constant";

            emit_simd_for_loop_per_constraint(out, body, indexed_vars, scalars, requires_weight, indices, constraint, underlying_constraint);
        }
        else {
            // We may nonetheless need to read a global scalar indexed variable.
            for (auto& sym: scalar_indexed_vars) {
                emit_simd_state_read(out, sym, simd_expr_constraint::other);
            }

            out << "unsigned n_ = width_;\n\n"
                   "for (unsigned i_ = 0; i_ < n_; i_ += simd_width_) {\n"
                << indent << simdprint(body, scalars) << popindent << "}\n";
        }
    }
}<|MERGE_RESOLUTION|>--- conflicted
+++ resolved
@@ -27,7 +27,7 @@
 struct index_prop {
     std::string source_var; // array holding the indices
     std::string index_name; // index into the array
-    bool node_index;        // node index (cv) or cell index
+    bool        node_index; // node index (cv) or cell index
     bool operator==(const index_prop& other) const {
         return (source_var == other.source_var) && (index_name == other.index_name);
     }
@@ -43,17 +43,20 @@
 void emit_simd_index_initialize(std::ostream& out, const std::list<index_prop>& indices, simd_expr_constraint constraint);
 
 void emit_simd_body_for_loop(std::ostream& out,
-    BlockExpression* body,
-    const std::vector<LocalVariable*>& indexed_vars,
-    const std::list<index_prop>& indices,
-    const simd_expr_constraint& constraint);
-
-void emit_simd_for_loop_per_constraint(std::ostream& out, BlockExpression* body, const std::vector<LocalVariable*>& indexed_vars, const std::list<index_prop>& indices, const simd_expr_constraint& constraint, std::string constraint_name);
+                             BlockExpression* body,
+                             const std::vector<LocalVariable*>& indexed_vars,
+                             const std::list<index_prop>& indices,
+                             const simd_expr_constraint& constraint);
+
+void emit_simd_for_loop_per_constraint(std::ostream& out, BlockExpression* body,
+                                       const std::vector<LocalVariable*>& indexed_vars,
+                                       const std::list<index_prop>& indices,
+                                       const simd_expr_constraint& constraint,
+                                       std::string constraint_name);
 
 struct cprint {
     Expression* expr_;
-    explicit cprint(Expression* expr):
-        expr_(expr) {}
+    explicit cprint(Expression* expr): expr_(expr) {}
 
     friend std::ostream& operator<<(std::ostream& out, const cprint& w) {
         CPrinter printer(out);
@@ -67,8 +70,7 @@
     bool is_masked_ = false;
     std::unordered_set<std::string> scalars_;
 
-    explicit simdprint(Expression* expr, const std::vector<VariableExpression*>& scalars):
-        expr_(expr) {
+    explicit simdprint(Expression* expr, const std::vector<VariableExpression*>& scalars): expr_(expr) {
         for (const auto& s: scalars) {
             scalars_.insert(s->name());
         }
@@ -83,7 +85,7 @@
 
     friend std::ostream& operator<<(std::ostream& out, const simdprint& w) {
         SimdPrinter printer(out);
-        if (w.is_masked_) {
+        if(w.is_masked_) {
             printer.set_input_mask("mask_input_");
         }
         printer.set_var_indexed(w.is_indirect_);
@@ -93,16 +95,16 @@
 };
 
 static std::string ion_state_field(std::string ion_name) {
-    return "ion_" + ion_name + "_";
+    return "ion_"+ion_name+"_";
 }
 
 static std::string ion_state_index(std::string ion_name) {
-    return "ion_" + ion_name + "_index_";
+    return "ion_"+ion_name+"_index_";
 }
 
 std::string emit_cpp_source(const Module& module_, const printer_options& opt) {
     std::string name = module_.module_name();
-    std::string class_name = "mechanism_cpu_" + name;
+    std::string class_name = "mechanism_cpu_"+name;
     auto ns_components = namespace_components(opt.cpp_namespace);
 
     NetReceiveExpression* net_receive = find_net_receive(module_);
@@ -112,7 +114,7 @@
     APIMethod* current_api = find_api_method(module_, "nrn_current");
     APIMethod* write_ions_api = find_api_method(module_, "write_ions");
 
-    bool with_simd = opt.simd.abi != simd_spec::none;
+    bool with_simd = opt.simd.abi!=simd_spec::none;
 
     // init_api, state_api, current_api methods are mandatory:
 
@@ -132,34 +134,32 @@
             region_name += '_';
             region_name += std::regex_replace(name, invalid_profile_chars, "");
 
-            return "{\n"
-                   "    static auto id = ::arb::profile::profiler_region_id(\"" +
-                   region_name + "\");\n"
-                                 "    ::arb::profile::profiler_enter(id);\n"
-                                 "}\n";
-        }
-        else
-            return "";
+            return
+                "{\n"
+                "    static auto id = ::arb::profile::profiler_region_id(\""
+                + region_name + "\");\n"
+                "    ::arb::profile::profiler_enter(id);\n"
+                "}\n";
+        }
+        else return "";
     };
 
     auto profiler_leave = [opt]() -> std::string {
-        return opt.profile ? "::arb::profile::profiler_leave();\n" : "";
+        return opt.profile? "::arb::profile::profiler_leave();\n": "";
     };
 
     io::pfxstringstream out;
 
-    out << "#include <algorithm>\n"
-           "#include <cmath>\n"
-           "#include <cstddef>\n"
-           "#include <memory>\n"
-           "#include <"
-        << arb_private_header_prefix() << "backends/multicore/mechanism.hpp>\n"
-                                          "#include <"
-        << arb_header_prefix() << "math.hpp>\n";
-
-    opt.profile&&
-            out
-        << "#include <" << arb_header_prefix() << "profile/profiler.hpp>\n";
+    out <<
+        "#include <algorithm>\n"
+        "#include <cmath>\n"
+        "#include <cstddef>\n"
+        "#include <memory>\n"
+        "#include <" << arb_private_header_prefix() << "backends/multicore/mechanism.hpp>\n"
+        "#include <" << arb_header_prefix() << "math.hpp>\n";
+
+    opt.profile &&
+        out << "#include <" << arb_header_prefix() << "profile/profiler.hpp>\n";
 
     if (with_simd) {
         out << "#include <" << arb_header_prefix() << "simd/simd.hpp>\n";
@@ -167,104 +167,57 @@
         out << "#include <cassert>\n";
     }
 
-    out << "\n"
-        << namespace_declaration_open(ns_components) << "\n"
-                                                        "using backend = ::arb::multicore::backend;\n"
-                                                        "using base = ::arb::multicore::mechanism;\n"
-                                                        "using value_type = base::value_type;\n"
-                                                        "using size_type = base::size_type;\n"
-                                                        "using index_type = base::index_type;\n"
-                                                        "using ::arb::math::exprelr;\n"
-                                                        "using ::arb::math::safeinv;\n"
-                                                        "using ::std::abs;\n"
-                                                        "using ::std::cos;\n"
-                                                        "using ::std::exp;\n"
-                                                        "using ::std::log;\n"
-                                                        "using ::std::max;\n"
-                                                        "using ::std::min;\n"
-                                                        "using ::std::pow;\n"
-                                                        "using ::std::sin;\n"
-                                                        "\n";
+    out <<
+        "\n" << namespace_declaration_open(ns_components) <<
+        "\n"
+        "using backend = ::arb::multicore::backend;\n"
+        "using base = ::arb::multicore::mechanism;\n"
+        "using value_type = base::value_type;\n"
+        "using size_type = base::size_type;\n"
+        "using index_type = base::index_type;\n"
+        "using ::arb::math::exprelr;\n"
+        "using ::arb::math::safeinv;\n"
+        "using ::std::abs;\n"
+        "using ::std::cos;\n"
+        "using ::std::exp;\n"
+        "using ::std::log;\n"
+        "using ::std::max;\n"
+        "using ::std::min;\n"
+        "using ::std::pow;\n"
+        "using ::std::sin;\n"
+        "\n";
 
     if (with_simd) {
-        out << "namespace S = ::arb::simd;\n"
-               "using S::index_constraint;\n"
-               "using S::simd_cast;\n"
-               "using S::indirect;\n"
-               "using S::assign;\n";
+        out <<
+            "namespace S = ::arb::simd;\n"
+            "using S::index_constraint;\n"
+            "using S::simd_cast;\n"
+            "using S::indirect;\n"
+            "using S::assign;\n";
 
         out << "static constexpr unsigned vector_length_ = ";
         if (opt.simd.size == no_size) {
             out << "S::simd_abi::native_width<::arb::fvm_value_type>::value;\n";
-        }
-        else {
+        } else {
             out << opt.simd.size << ";\n";
         }
 
         out << "static constexpr unsigned simd_width_ = ";
         if (opt.simd.width == no_size) {
             out << " vector_length_ ? vector_length_ : " << opt.simd.default_width << ";\n";
-        }
-        else {
+        } else {
             out << opt.simd.width << ";\n";
         }
 
         std::string abi = "S::simd_abi::";
         switch (opt.simd.abi) {
-        case simd_spec::avx: abi += "avx"; break;
-        case simd_spec::avx2: abi += "avx2"; break;
+        case simd_spec::avx:    abi += "avx";    break;
+        case simd_spec::avx2:   abi += "avx2";   break;
         case simd_spec::avx512: abi += "avx512"; break;
-        case simd_spec::neon: abi += "neon"; break;
-        case simd_spec::sve: abi += "sve"; break;
+        case simd_spec::neon:   abi += "neon";   break;
+        case simd_spec::sve:    abi += "sve";    break;
         case simd_spec::native: abi += "native"; break;
         default:
-<<<<<<< HEAD
-            abi += "default_abi";
-            break;
-        }
-
-        out << "using simd_value = S::simd<::arb::fvm_value_type, vector_length_, " << abi << ">;\n"
-                                                                                              "using simd_index = S::simd<::arb::fvm_index_type, vector_length_, "
-            << abi << ">;\n"
-                      "using simd_mask  = S::simd_mask<::arb::fvm_value_type, vector_length_, "
-            << abi << ">;\n"
-                      "\n"
-                      "inline simd_value safeinv(simd_value x) {\n"
-                      "    simd_value ones = simd_cast<simd_value>(1.0);\n"
-                      "    auto mask = S::cmp_eq(S::add(x,ones), ones);\n"
-                      "    S::where(mask, x) = simd_cast<simd_value>(DBL_EPSILON);\n"
-                      "    return S::div(ones, x);\n"
-                      "}\n"
-                      "\n";
-    }
-
-    out << "class " << class_name << ": public base {\n"
-                                     "public:\n"
-        << indent << "const ::arb::mechanism_fingerprint& fingerprint() const override {\n"
-        << indent << "static ::arb::mechanism_fingerprint hash = " << quote(fingerprint) << ";\n"
-                                                                                            "return hash;\n"
-        << popindent << "}\n"
-                        "std::string internal_name() const override { return "
-        << quote(name) << "; }\n"
-                          "::arb::mechanismKind kind() const override { return "
-        << module_kind_str(module_) << "; }\n"
-                                       "::arb::mechanism_ptr clone() const override { return ::arb::mechanism_ptr(new "
-        << class_name << "()); }\n"
-                         "\n"
-                         "void nrn_init() override;\n"
-                         "void nrn_state() override;\n"
-                         "void nrn_current() override;\n"
-                         "void write_ions() override;\n";
-
-    net_receive&& out << "void nrn_deliver_events(deliverable_event_stream::state events) override;\n"
-                         "void net_receive(int i_, value_type weight);\n";
-
-    with_simd&& out << "unsigned simd_width() const override { return simd_width_; }\n";
-
-    out << "\n"
-        << popindent << "protected:\n"
-        << indent << "std::size_t object_sizeof() const override { return sizeof(*this); }\n";
-=======
             abi += "default_abi"; break;
         }
 
@@ -311,24 +264,24 @@
         "\n" << popindent <<
         "protected:\n" << indent <<
         "std::size_t object_sizeof() const override { return sizeof(*this); }\n";
->>>>>>> 3e778e3d
 
     io::separator sep("\n", ",\n");
     if (!vars.scalars.empty()) {
-        out << "mechanism_global_table global_table() override {\n"
-            << indent << "return {" << indent;
+        out <<
+            "mechanism_global_table global_table() override {\n" << indent <<
+            "return {" << indent;
 
         for (const auto& scalar: vars.scalars) {
             auto memb = scalar->name();
             out << sep << "{" << quote(memb) << ", &" << memb << "}";
         }
-        out << popindent << "\n};\n"
-            << popindent << "}\n";
+        out << popindent << "\n};\n" << popindent << "}\n";
     }
 
     if (!vars.arrays.empty()) {
-        out << "mechanism_field_table field_table() override {\n"
-            << indent << "return {" << indent;
+        out <<
+            "mechanism_field_table field_table() override {\n" << indent <<
+            "return {" << indent;
 
         sep.reset();
         for (const auto& array: vars.arrays) {
@@ -337,8 +290,9 @@
         }
         out << popindent << "\n};" << popindent << "\n}\n";
 
-        out << "mechanism_field_default_table field_default_table() override {\n"
-            << indent << "return {" << indent;
+        out <<
+            "mechanism_field_default_table field_default_table() override {\n" << indent <<
+            "return {" << indent;
 
         sep.reset();
         for (const auto& array: vars.arrays) {
@@ -350,22 +304,25 @@
         }
         out << popindent << "\n};" << popindent << "\n}\n";
 
-        out << "mechanism_state_table state_table() override {\n"
-            << indent << "return {" << indent;
+        out <<
+            "mechanism_state_table state_table() override {\n" << indent <<
+            "return {" << indent;
 
         sep.reset();
         for (const auto& array: vars.arrays) {
             auto memb = array->name();
-            if (array->is_state()) {
+            if(array->is_state()) {
                 out << sep << "{" << quote(memb) << ", &" << memb << "}";
             }
         }
         out << popindent << "\n};" << popindent << "\n}\n";
+
     }
 
     if (!ion_deps.empty()) {
-        out << "mechanism_ion_state_table ion_state_table() override {\n"
-            << indent << "return {" << indent;
+        out <<
+            "mechanism_ion_state_table ion_state_table() override {\n" << indent <<
+            "return {" << indent;
 
         sep.reset();
         for (const auto& dep: ion_deps) {
@@ -374,27 +331,25 @@
         out << popindent << "\n};" << popindent << "\n}\n";
 
         sep.reset();
-        out << "mechanism_ion_index_table ion_index_table() override {\n"
-            << indent << "return {" << indent;
+        out << "mechanism_ion_index_table ion_index_table() override {\n" << indent << "return {" << indent;
         for (const auto& dep: ion_deps) {
-            out << sep << "{\"" << dep.name << "\", &" << ion_state_index(dep.name) << " }";
+            out << sep << "{\"" << dep.name << "\", &" << ion_state_index(dep.name) << "}";
         }
         out << popindent << "\n};" << popindent << "\n}\n";
     }
 
     out << popindent << "\n"
-                        "private:\n"
-        << indent;
+        "private:\n" << indent;
 
     for (const auto& scalar: vars.scalars) {
-        out << "value_type " << scalar->name() << " = " << as_c_double(scalar->value()) << ";\n";
+        out << "value_type " << scalar->name() <<  " = " << as_c_double(scalar->value()) << ";\n";
     }
     for (const auto& array: vars.arrays) {
         out << "value_type* " << array->name() << ";\n";
     }
     for (const auto& dep: ion_deps) {
-        out << "arb::ion_state_view " << ion_state_field(dep.name) << ";\n";
-        out << "index_type* " << ion_state_index(dep.name) << ";\n";
+        out << "ion_state_view " << ion_state_field(dep.name) << ";\n";
+        out << "iarray " << ion_state_index(dep.name) << ";\n";
     }
 
     for (auto proc: normal_procedures(module_)) {
@@ -403,44 +358,23 @@
             out << ";\n";
             emit_masked_simd_procedure_proto(out, proc);
             out << ";\n";
-        }
-        else {
+        } else {
             emit_procedure_proto(out, proc);
             out << ";\n";
         }
     }
 
-    out << popindent << "};\n\n"
-                        "template <typename B> ::arb::concrete_mech_ptr<B> make_mechanism_"
-        << name << "();\n"
-                   "template <> ::arb::concrete_mech_ptr<backend> make_mechanism_"
-        << name << "<backend>() {\n"
-        << indent << "return ::arb::concrete_mech_ptr<backend>(new " << class_name << "());\n"
-        << popindent << "}\n\n";
+    out << popindent <<
+        "};\n\n"
+        "template <typename B> ::arb::concrete_mech_ptr<B> make_mechanism_" <<name << "();\n"
+        "template <> ::arb::concrete_mech_ptr<backend> make_mechanism_" << name << "<backend>() {\n" << indent <<
+        "return ::arb::concrete_mech_ptr<backend>(new " << class_name << "());\n" << popindent <<
+        "}\n\n";
 
     // Nrn methods:
 
     if (net_receive) {
         const std::string weight_arg = net_receive->args().empty() ? "weight" : net_receive->args().front()->is_argument()->name();
-<<<<<<< HEAD
-        out << "void " << class_name << "::nrn_deliver_events(deliverable_event_stream::state events) {\n"
-            << indent << "auto ncell = events.n_streams();\n"
-                         "for (size_type c = 0; c<ncell; ++c) {\n"
-            << indent << "auto begin = events.begin_marked(c);\n"
-                         "auto end = events.end_marked(c);\n"
-                         "for (auto p = begin; p<end; ++p) {\n"
-            << indent << "if (p->mech_id==mechanism_id_) net_receive(p->mech_index, p->weight);\n"
-            << popindent << "}\n"
-            << popindent << "}\n"
-            << popindent << "}\n"
-                            "\n"
-                            "void "
-            << class_name << "::net_receive(int i_, value_type " << weight_arg << ") {\n"
-            << indent << cprint(net_receive->body()) << popindent << "}\n\n";
-    }
-
-    auto emit_body = [&](APIMethod* p) {
-=======
         out <<
             "void " << class_name << "::deliver_events(deliverable_event_stream::state events) {\n" << indent <<
             "auto ncell = events.n_streams();\n"
@@ -478,7 +412,6 @@
     }
 
     auto emit_body = [&](APIMethod *p) {
->>>>>>> 3e778e3d
         if (with_simd) {
             emit_simd_api_body(out, p, vars.scalars);
         }
@@ -487,27 +420,23 @@
         }
     };
 
-    out << "void " << class_name << "::nrn_init() {\n"
-        << indent;
+    out << "void " << class_name << "::nrn_init() {\n" << indent;
     emit_body(init_api);
     out << popindent << "}\n\n";
 
-    out << "void " << class_name << "::nrn_state() {\n"
-        << indent;
+    out << "void " << class_name << "::nrn_state() {\n" << indent;
     out << profiler_enter("advance_integrate_state");
     emit_body(state_api);
     out << profiler_leave();
     out << popindent << "}\n\n";
 
-    out << "void " << class_name << "::nrn_current() {\n"
-        << indent;
+    out << "void " << class_name << "::nrn_current() {\n" << indent;
     out << profiler_enter("advance_integrate_current");
     emit_body(current_api);
     out << profiler_leave();
     out << popindent << "}\n\n";
 
-    out << "void " << class_name << "::write_ions() {\n"
-        << indent;
+    out << "void " << class_name << "::write_ions() {\n" << indent;
     emit_body(write_ions_api);
     out << popindent << "}\n\n";
 
@@ -517,19 +446,18 @@
         if (with_simd) {
             emit_simd_procedure_proto(out, proc, class_name);
             auto simd_print = simdprint(proc->body(), vars.scalars);
-            out << " {\n"
-                << indent << simd_print << popindent << "}\n\n";
+            out << " {\n" << indent << simd_print << popindent <<  "}\n\n";
 
             emit_masked_simd_procedure_proto(out, proc, class_name);
             auto masked_print = simdprint(proc->body(), vars.scalars);
             masked_print.set_masked();
-            out << " {\n"
-                << indent << masked_print << popindent << "}\n\n";
-        }
-        else {
+            out << " {\n" << indent << masked_print << popindent << "}\n\n";
+        } else {
             emit_procedure_proto(out, proc, class_name);
-            out << " {\n"
-                << indent << cprint(proc->body()) << popindent << "}\n\n";
+            out <<
+                " {\n" << indent <<
+                cprint(proc->body()) << popindent <<
+                "}\n\n";
         }
     }
 
@@ -539,7 +467,7 @@
 
 // Scalar printing:
 
-void CPrinter::visit(IdentifierExpression* e) {
+void CPrinter::visit(IdentifierExpression *e) {
     e->symbol()->accept(this);
 }
 
@@ -547,8 +475,8 @@
     out_ << sym->name();
 }
 
-void CPrinter::visit(VariableExpression* sym) {
-    out_ << sym->name() << (sym->is_range() ? "[i_]" : "");
+void CPrinter::visit(VariableExpression *sym) {
+    out_ << sym->name() << (sym->is_range()? "[i_]": "");
 }
 
 void CPrinter::visit(CallExpression* e) {
@@ -577,17 +505,17 @@
     for (auto& stmt: block->statements()) {
         if (!stmt->is_local_declaration()) {
             stmt->accept(this);
-            out_ << (stmt->is_if() ? "" : ";\n");
+            out_ << (stmt->is_if()? "": ";\n");
         }
     }
 }
 
 static std::string index_i_name(const std::string& index_var) {
-    return index_var + "i_";
+    return index_var+"i_";
 }
 
 void emit_procedure_proto(std::ostream& out, ProcedureExpression* e, const std::string& qualified) {
-    out << "void " << qualified << (qualified.empty() ? "" : "::") << e->name() << "(int i_";
+    out << "void " << qualified << (qualified.empty()? "": "::") << e->name() << "(int i_";
     for (auto& arg: e->args()) {
         out << ", value_type " << arg->is_argument()->name();
     }
@@ -595,20 +523,19 @@
 }
 
 namespace {
-// Convenience I/O wrapper for emitting indexed access to an external variable.
-
-struct deref {
-    indexed_variable_info d;
-    deref(indexed_variable_info d):
-        d(d) {}
-
-    friend std::ostream& operator<<(std::ostream& o, const deref& wrap) {
-        auto index_var = wrap.d.cell_index_var.empty() ? wrap.d.node_index_var : wrap.d.cell_index_var;
-        return o << wrap.d.data_var << '['
-                 << (wrap.d.scalar() ? "0" : index_i_name(index_var)) << ']';
-    }
-};
-} // namespace
+    // Convenience I/O wrapper for emitting indexed access to an external variable.
+
+    struct deref {
+        indexed_variable_info d;
+        deref(indexed_variable_info d): d(d) {}
+
+        friend std::ostream& operator<<(std::ostream& o, const deref& wrap) {
+            auto index_var = wrap.d.cell_index_var.empty() ? wrap.d.node_index_var : wrap.d.cell_index_var;
+            return o << wrap.d.data_var << '['
+                     << (wrap.d.scalar()? "0": index_i_name(index_var)) << ']';
+        }
+    };
+}
 
 void emit_state_read(std::ostream& out, LocalVariable* local) {
     out << "value_type " << cprint(local) << " = ";
@@ -629,10 +556,10 @@
     if (!external->is_write()) return;
 
     auto d = decode_indexed_variable(external);
-    double coeff = 1. / d.scale;
+    double coeff = 1./d.scale;
 
     if (d.readonly) {
-        throw compiler_exception("Cannot assign to read-only external state: " + external->to_string());
+        throw compiler_exception("Cannot assign to read-only external state: "+external->to_string());
     }
 
     if (d.accumulate) {
@@ -671,9 +598,9 @@
     }
 
     if (!body->statements().empty()) {
-        out << "int n_ = width_;\n"
-               "for (int i_ = 0; i_ < n_; ++i_) {\n"
-            << indent;
+        out <<
+            "int n_ = width_;\n"
+            "for (int i_ = 0; i_ < n_; ++i_) {\n" << indent;
 
         for (auto index: indices) {
             out << "auto " << index_i_name(index.source_var) << " = " << index.source_var << "[" << index.index_name << "];\n";
@@ -693,7 +620,7 @@
 
 // SIMD printing:
 
-void SimdPrinter::visit(IdentifierExpression* e) {
+void SimdPrinter::visit(IdentifierExpression *e) {
     e->symbol()->accept(this);
 }
 
@@ -701,9 +628,9 @@
     out_ << sym->name();
 }
 
-void SimdPrinter::visit(VariableExpression* sym) {
+void SimdPrinter::visit(VariableExpression *sym) {
     if (sym->is_range()) {
-        auto index = is_indirect_ ? "index_" : "i_";
+        auto index = is_indirect_? "index_": "i_";
         out_ << "simd_cast<simd_value>(indirect(" << sym->name() << "+" << index << ", simd_width_))";
     }
     else {
@@ -713,20 +640,20 @@
 
 void SimdPrinter::visit(AssignmentExpression* e) {
     if (!e->lhs() || !e->lhs()->is_identifier() || !e->lhs()->is_identifier()->symbol()) {
-        throw compiler_exception("Expect symbol on lhs of assignment: " + e->to_string());
+        throw compiler_exception("Expect symbol on lhs of assignment: "+e->to_string());
     }
 
     Symbol* lhs = e->lhs()->is_identifier()->symbol();
-
+ 
     bool cast = false;
     if (auto id = e->rhs()->is_identifier()) {
         if (scalars_.count(id->name())) cast = true;
     }
     if (e->rhs()->is_number()) cast = true;
-    if (scalars_.count(e->lhs()->is_identifier()->name())) cast = false;
+    if (scalars_.count(e->lhs()->is_identifier()->name()))  cast = false;
 
     if (lhs->is_variable() && lhs->is_variable()->is_range()) {
-        if (is_indirect_)
+        if(is_indirect_)
             out_ << "indirect(" << lhs->name() << "+index_, simd_width_) = ";
         else
             out_ << "indirect(" << lhs->name() << "+i_, simd_width_) = ";
@@ -759,7 +686,7 @@
 }
 
 void SimdPrinter::visit(CallExpression* e) {
-    if (is_indirect_)
+    if(is_indirect_)
         out_ << e->name() << "(index_";
     else
         out_ << e->name() << "(i_";
@@ -795,7 +722,7 @@
 }
 
 void emit_simd_procedure_proto(std::ostream& out, ProcedureExpression* e, const std::string& qualified) {
-    out << "void " << qualified << (qualified.empty() ? "" : "::") << e->name() << "(index_type i_";
+    out << "void " << qualified << (qualified.empty()? "": "::") << e->name() << "(index_type i_";
     for (auto& arg: e->args()) {
         out << ", const simd_value& " << arg->is_argument()->name();
     }
@@ -803,8 +730,8 @@
 }
 
 void emit_masked_simd_procedure_proto(std::ostream& out, ProcedureExpression* e, const std::string& qualified) {
-    out << "void " << qualified << (qualified.empty() ? "" : "::") << e->name()
-        << "(index_type i_, simd_mask mask_input_";
+    out << "void " << qualified << (qualified.empty()? "": "::") << e->name()
+    << "(index_type i_, simd_mask mask_input_";
     for (auto& arg: e->args()) {
         out << ", const simd_value& " << arg->is_argument()->name();
     }
@@ -823,19 +750,19 @@
         else {
             if (d.cell_index_var.empty()) {
                 switch (constraint) {
-                case simd_expr_constraint::contiguous:
-                    out << ";\n"
-                        << "assign(" << local->name() << ", indirect(" << d.data_var
-                        << " + " << index_i_name(d.node_index_var) << ", simd_width_));\n";
-                    break;
-                case simd_expr_constraint::constant:
-                    out << " = simd_cast<simd_value>(" << d.data_var
-                        << "[" << index_i_name(d.node_index_var) << "]);\n";
-                    break;
-                default:
-                    out << ";\n"
-                        << "assign(" << local->name() << ", indirect(" << d.data_var
-                        << ", " << index_i_name(d.node_index_var) << ", simd_width_, constraint_category_));\n";
+                    case simd_expr_constraint::contiguous:
+                        out << ";\n"
+                            << "assign(" << local->name() << ", indirect(" << d.data_var
+                            << " + " << index_i_name(d.node_index_var) << ", simd_width_));\n";
+                        break;
+                    case simd_expr_constraint::constant:
+                        out << " = simd_cast<simd_value>(" << d.data_var
+                            << "[" << index_i_name(d.node_index_var)  << "]);\n";
+                        break;
+                    default:
+                        out << ";\n"
+                            << "assign(" << local->name() << ", indirect(" << d.data_var
+                            << ", " << index_i_name(d.node_index_var) << ", simd_width_, constraint_category_));\n";
                 }
             }
             else {
@@ -857,58 +784,54 @@
 void emit_simd_state_update(std::ostream& out, Symbol* from, IndexedVariable* external, simd_expr_constraint constraint) {
     if (!external->is_write()) return;
 
-    auto d = decode_indexed_variable(external);
-    ;
-    double coeff = 1. / d.scale;
+    auto d = decode_indexed_variable(external);;
+    double coeff = 1./d.scale;
 
     if (d.readonly) {
-        throw compiler_exception("Cannot assign to read-only external state: " + external->to_string());
+        throw compiler_exception("Cannot assign to read-only external state: "+external->to_string());
     }
 
     if (d.accumulate) {
         if (d.cell_index_var.empty()) {
             switch (constraint) {
-            case simd_expr_constraint::contiguous: {
-                std::string tempvar = "t_" + external->name();
-                out << "simd_value " << tempvar << ";\n"
-                    << "assign(" << tempvar << ", indirect(" << d.data_var << " + " << index_i_name(d.node_index_var) << ", simd_width_));\n";
-                if (coeff != 1) {
-                    out << tempvar << " = S::fma(S::mul(w_, simd_cast<simd_value>(" << as_c_double(coeff) << "))," << from->name() << ", " << tempvar << ");\n";
+                case simd_expr_constraint::contiguous:
+                {
+                    std::string tempvar = "t_" + external->name();
+                    out << "simd_value " << tempvar << ";\n"
+                        << "assign(" << tempvar << ", indirect(" << d.data_var << " + " << index_i_name(d.node_index_var) << ", simd_width_));\n";
+                    if (coeff != 1) {
+                        out << tempvar << " = S::fma(S::mul(w_, simd_cast<simd_value>(" << as_c_double(coeff) << "))," << from->name() << ", " << tempvar << ");\n";
+                    } else {
+                        out << tempvar << " = S::fma(w_, " << from->name() << ", " << tempvar << ");\n";
+                    }
+                    out << "indirect(" << d.data_var << " + " << index_i_name(d.node_index_var) << ", simd_width_) = " << tempvar << ";\n";
+                    break;
                 }
-                else {
-                    out << tempvar << " = S::fma(w_, " << from->name() << ", " << tempvar << ");\n";
+                case simd_expr_constraint::constant:
+                {
+                    out << "indirect(" << d.data_var << ", simd_cast<simd_index>(" << index_i_name(d.node_index_var) << "), simd_width_, constraint_category_)";
+                    if (coeff != 1) {
+                        out << " += S::mul(w_, S::mul(simd_cast<simd_value>(" << as_c_double(coeff) << "), " << from->name() << "));\n";
+                    } else {
+                        out << " += S::mul(w_, " << from->name() << ");\n";
+                    }
+                    break;
                 }
-                out << "indirect(" << d.data_var << " + " << index_i_name(d.node_index_var) << ", simd_width_) = " << tempvar << ";\n";
-                break;
-            }
-            case simd_expr_constraint::constant: {
-                out << "indirect(" << d.data_var << ", simd_cast<simd_index>(" << index_i_name(d.node_index_var) << "), simd_width_, constraint_category_)";
-                if (coeff != 1) {
-                    out << " += S::mul(w_, S::mul(simd_cast<simd_value>(" << as_c_double(coeff) << "), " << from->name() << "));\n";
+                default :
+                {
+                    out << "indirect(" << d.data_var << ", " << index_i_name(d.node_index_var) << ", simd_width_, constraint_category_)";
+                    if (coeff != 1) {
+                        out << " += S::mul(w_, S::mul(simd_cast<simd_value>(" << as_c_double(coeff) << "), " << from->name() << "));\n";
+                    } else {
+                        out << " += S::mul(w_, " << from->name() << ");\n";
+                    }
                 }
-                else {
-                    out << " += S::mul(w_, " << from->name() << ");\n";
-                }
-                break;
-            }
-            default:
-            {
-                out << "indirect(" << d.data_var << ", " << index_i_name(d.node_index_var) << ", simd_width_, constraint_category_)";
-                if (coeff != 1) {
-                    out << " += S::mul(w_, S::mul(simd_cast<simd_value>(" << as_c_double(coeff) << "), " << from->name() << "));\n";
-                }
-                else {
-                    out << " += S::mul(w_, " << from->name() << ");\n";
-                }
-            }
-            }
-        }
-        else {
+            }
+        } else {
             out << "indirect(" << d.data_var << ", " << index_i_name(d.cell_index_var) << ", simd_width_, index_constraint::none)";
             if (coeff != 1) {
                 out << " += S::mul(w_, S::mul(simd_cast<simd_value>(" << as_c_double(coeff) << "), " << from->name() << "));\n";
-            }
-            else {
+            } else {
                 out << " += S::mul(w_, " << from->name() << ");\n";
             }
         }
@@ -916,69 +839,67 @@
     else {
         if (d.cell_index_var.empty()) {
             switch (constraint) {
-            case simd_expr_constraint::contiguous:
-                out << "indirect(" << d.data_var << " + " << index_i_name(d.node_index_var) << ", simd_width_) = ";
-                break;
-            case simd_expr_constraint::constant:
-                out << "indirect(" << d.data_var << ", simd_cast<simd_index>(" << index_i_name(d.node_index_var) << "), simd_width_, constraint_category_) = ";
-                break;
-            default:
-                out << "indirect(" << d.data_var << ", " << index_i_name(d.node_index_var) << ", simd_width_, constraint_category_) = ";
-            }
-        }
-        else {
+                case simd_expr_constraint::contiguous:
+                    out << "indirect(" << d.data_var << " + " << index_i_name(d.node_index_var) << ", simd_width_) = ";
+                    break;
+                case simd_expr_constraint::constant:
+                    out << "indirect(" << d.data_var << ", simd_cast<simd_index>(" << index_i_name(d.node_index_var) << "), simd_width_, constraint_category_) = ";
+                    break;
+                default:
+                    out << "indirect(" << d.data_var << ", " << index_i_name(d.node_index_var) << ", simd_width_, constraint_category_) = ";
+            }
+        } else {
             out << "indirect(" << d.data_var << ", " << index_i_name(d.cell_index_var) << ", simd_width_, index_constraint::none) = ";
         }
 
         if (coeff != 1) {
             out << "(S::mul(simd_cast<simd_value>(" << as_c_double(coeff) << ")," << from->name() << "));\n";
-        }
-        else {
+        } else {
             out << from->name() << ";\n";
         }
     }
 }
 
-void emit_simd_index_initialize(std::ostream& out, const std::list<index_prop>& indices, simd_expr_constraint constraint) {
+void emit_simd_index_initialize(std::ostream& out, const std::list<index_prop>& indices,
+                           simd_expr_constraint constraint) {
     for (auto& index: indices) {
         if (index.node_index) {
             switch (constraint) {
-            case simd_expr_constraint::contiguous:
-            case simd_expr_constraint::constant:
-                out << "auto " << index_i_name(index.source_var) << " = " << index.source_var << "[" << index.index_name << "];\n";
-                break;
-            default:
-                out << "auto " << index_i_name(index.source_var) << " = simd_cast<simd_index>(indirect(&" << index.source_var
-                    << "[0] + " << index.index_name << ", simd_width_)); //Hay there: " << index.source_var << "\n";
-                break;
-            }
-        }
-        else {
+                case simd_expr_constraint::contiguous:
+                case simd_expr_constraint::constant:
+                    out << "auto " << index_i_name(index.source_var) << " = " << index.source_var << "[" << index.index_name << "];\n";
+                    break;
+                default:
+                    out << "auto " << index_i_name(index.source_var) << " = simd_cast<simd_index>(indirect(&" << index.source_var
+                        << "[0] + " << index.index_name << ", simd_width_));\n";
+                    break;
+            }
+        } else {
             switch (constraint) {
-            case simd_expr_constraint::contiguous:
-                out << "auto " << index_i_name(index.source_var) << " = simd_cast<simd_index>(indirect(" << index.source_var
-                    << " + " << index.index_name << ", simd_width_));\n";
-                break;
-            case simd_expr_constraint::constant:
-                out << "auto " << index_i_name(index.source_var) << " = simd_cast<simd_index>(" << index.source_var
-                    << "[" << index.index_name << "]);\n";
-                break;
-            default:
-                out << "auto " << index_i_name(index.source_var) << " = simd_cast<simd_index>(indirect(" << index.source_var
-                    << ", " << index.index_name << ", simd_width_, constraint_category_));\n";
-                break;
+                case simd_expr_constraint::contiguous:
+                    out << "auto " << index_i_name(index.source_var) << " = simd_cast<simd_index>(indirect(" << index.source_var
+                        << " + " << index.index_name << ", simd_width_));\n";
+                    break;
+                case simd_expr_constraint::constant:
+                    out << "auto " << index_i_name(index.source_var) << " = simd_cast<simd_index>(" << index.source_var
+                        << "[" << index.index_name << "]);\n";
+                    break;
+                default:
+                    out << "auto " << index_i_name(index.source_var) << " = simd_cast<simd_index>(indirect(" << index.source_var
+                        << ", " << index.index_name << ", simd_width_, constraint_category_));\n";
+                    break;
             }
         }
     }
 }
 
 void emit_simd_body_for_loop(
-    std::ostream& out,
-    BlockExpression* body,
-    const std::vector<LocalVariable*>& indexed_vars,
-    const std::vector<VariableExpression*>& scalars,
-    const std::list<index_prop>& indices,
-    const simd_expr_constraint& constraint) {
+        std::ostream& out,
+        BlockExpression* body,
+        const std::vector<LocalVariable*>& indexed_vars,
+        const std::vector<VariableExpression*>& scalars,
+        const std::list<index_prop>& indices,
+        const simd_expr_constraint& constraint) {
     emit_simd_index_initialize(out, indices, constraint);
 
     for (auto& sym: indexed_vars) {
@@ -995,9 +916,15 @@
     }
 }
 
-void emit_simd_for_loop_per_constraint(std::ostream& out, BlockExpression* body, const std::vector<LocalVariable*>& indexed_vars, const std::vector<VariableExpression*>& scalars, bool requires_weight, const std::list<index_prop>& indices, const simd_expr_constraint& constraint, std::string underlying_constraint_name) {
-
-    out << "constraint_category_ = index_constraint::" << underlying_constraint_name << ";\n";
+void emit_simd_for_loop_per_constraint(std::ostream& out, BlockExpression* body,
+                                  const std::vector<LocalVariable*>& indexed_vars,
+                                  const std::vector<VariableExpression*>& scalars,
+                                  bool requires_weight,
+                                  const std::list<index_prop>& indices,
+                                  const simd_expr_constraint& constraint,
+                                  std::string underlying_constraint_name) {
+
+    out << "constraint_category_ = index_constraint::"<< underlying_constraint_name << ";\n";
     out << "for (unsigned i_ = 0; i_ < index_constraints_." << underlying_constraint_name
         << ".size(); i_++) {\n"
         << indent;
@@ -1080,6 +1007,7 @@
             underlying_constraint = "constant";
 
             emit_simd_for_loop_per_constraint(out, body, indexed_vars, scalars, requires_weight, indices, constraint, underlying_constraint);
+
         }
         else {
             // We may nonetheless need to read a global scalar indexed variable.
@@ -1087,9 +1015,11 @@
                 emit_simd_state_read(out, sym, simd_expr_constraint::other);
             }
 
-            out << "unsigned n_ = width_;\n\n"
-                   "for (unsigned i_ = 0; i_ < n_; i_ += simd_width_) {\n"
-                << indent << simdprint(body, scalars) << popindent << "}\n";
-        }
-    }
-}+            out <<
+                "unsigned n_ = width_;\n\n"
+                "for (unsigned i_ = 0; i_ < n_; i_ += simd_width_) {\n" << indent <<
+                simdprint(body, scalars) << popindent <<
+                "}\n";
+        }
+    }
+}
