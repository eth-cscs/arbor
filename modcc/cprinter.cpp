#include <algorithm>
#include <string>

#include "cprinter.hpp"
#include "lexer.hpp"
#include "options.hpp"

/******************************************************************************
                              CPrinter driver
******************************************************************************/

CPrinter::CPrinter(Module &m, bool o)
    : module_(&m),
      optimize_(o)
{ }

std::string CPrinter::emit_source() {
    // make a list of vector types, both parameters and assigned
    // and a list of all scalar types
    std::vector<VariableExpression*> scalar_variables;
    std::vector<VariableExpression*> array_variables;
    for(auto& sym: module_->symbols()) {
        if(auto var = sym.second->is_variable()) {
            if(var->is_range()) {
                array_variables.push_back(var);
            }
            else {
                scalar_variables.push_back(var);
            }
        }
    }

    std::string module_name = Options::instance().modulename;
    if (module_name == "") {
        module_name = module_->name();
    }

    //////////////////////////////////////////////
    //////////////////////////////////////////////
    emit_headers();

    //////////////////////////////////////////////
    //////////////////////////////////////////////
    std::string class_name = "mechanism_" + module_name;

    text_.add_line("namespace nest{ namespace mc{ namespace mechanisms{ namespace " + module_name + "{");
    text_.add_line();
    text_.add_line("template<class Backend>");
    text_.add_line("class " + class_name + " : public mechanism<Backend> {");
    text_.add_line("public:");
    text_.increase_indentation();
    text_.add_line("using base = mechanism<Backend>;");
    text_.add_line("using value_type  = typename base::value_type;");
    text_.add_line("using size_type   = typename base::size_type;");
    text_.add_line();
    text_.add_line("using array = typename base::array;");
    text_.add_line("using iarray  = typename base::iarray;");
    text_.add_line("using view   = typename base::view;");
    text_.add_line("using iview  = typename base::iview;");
    text_.add_line("using const_view = typename base::const_view;");
    text_.add_line("using const_iview = typename base::const_iview;");
    text_.add_line("using ion_type = typename base::ion_type;");
    text_.add_line();

    //////////////////////////////////////////////
    //////////////////////////////////////////////
    for(auto& ion: module_->neuron_block().ions) {
        auto tname = "Ion" + ion.name;
        text_.add_line("struct " + tname + " {");
        text_.increase_indentation();
        for(auto& field : ion.read) {
            text_.add_line("view " + field.spelling + ";");
        }
        for(auto& field : ion.write) {
            text_.add_line("view " + field.spelling + ";");
        }
        text_.add_line("iarray index;");
        text_.add_line("std::size_t memory() const { return sizeof(size_type)*index.size(); }");
        text_.add_line("std::size_t size() const { return index.size(); }");
        text_.decrease_indentation();
        text_.add_line("};");
        text_.add_line(tname + " ion_" + ion.name + ";");
    }

    //////////////////////////////////////////////
    // constructor
    //////////////////////////////////////////////
    int num_vars = array_variables.size();
    text_.add_line();
<<<<<<< HEAD
    text_.add_line(class_name + "(const_iview vec_ci, const_view vec_t, const_view vec_t_to, view vec_v, view vec_i, array&& weights, iarray&& node_index)");
    text_.add_line(":   base(vec_ci, vec_t, vec_t_to, vec_v, vec_i, std::move(node_index))");
=======
    text_.add_line(class_name + "(value_type mech_id, const_iview vec_ci, const_view vec_t, const_view vec_t_to, view vec_v, view vec_i, array&& weights, iarray&& node_index)");
    text_.add_line(":   base(mech_id, vec_ci, vec_t, vec_t_to, vec_v, vec_i, std::move(node_index))");
>>>>>>> 06f5a362
    text_.add_line("{");
    text_.increase_indentation();
    text_.add_gutter() << "size_type num_fields = " << num_vars << ";";
    text_.end_line();

    text_.add_line();
    text_.add_line("// calculate the padding required to maintain proper alignment of sub arrays");
    text_.add_line("auto alignment  = data_.alignment();");
    text_.add_line("auto field_size_in_bytes = sizeof(value_type)*size();");
    text_.add_line("auto remainder  = field_size_in_bytes % alignment;");
    text_.add_line("auto padding    = remainder ? (alignment - remainder)/sizeof(value_type) : 0;");
    text_.add_line("auto field_size = size()+padding;");

    text_.add_line();
    text_.add_line("// allocate memory");
    text_.add_line("data_ = array(field_size*num_fields, std::numeric_limits<value_type>::quiet_NaN());");

    // assign the sub-arrays
    // replace this : data_(1*n, 2*n);
    //    with this : data_(1*field_size, 1*field_size+n);

    text_.add_line();
    text_.add_line("// asign the sub-arrays");
    for(int i=0; i<num_vars; ++i) {
        char namestr[128];
        sprintf(namestr, "%-15s", array_variables[i]->name().c_str());
        if(optimize_) {
            text_.add_gutter() << namestr << " = data_.data() + "
                               << i << "*field_size;";
        }
        else {
            text_.add_gutter() << namestr << " = data_("
                               << i << "*field_size, " << i+1 << "*size());";
        }
        text_.end_line();
    }
    text_.add_line();

    // copy in the weights if this is a density mechanism
    if (module_->kind() == moduleKind::density) {
        text_.add_line("// add the user-supplied weights for converting from current density");
        text_.add_line("// to per-compartment current in nA");
        if(optimize_) {
            text_.add_line("memory::copy(weights, view(weights_, size()));");
        }
        else {
            text_.add_line("memory::copy(weights, weights_(0, size()));");
        }
        text_.add_line();
    }

    text_.add_line("// set initial values for variables and parameters");
    for(auto const& var : array_variables) {
        double val = var->value();
        // only non-NaN fields need to be initialized, because data_
        // is NaN by default
        std::string pointer_name = var->name();
        if(!optimize_) pointer_name += ".data()";
        if(val == val) {
            text_.add_gutter() << "std::fill(" << pointer_name << ", "
                                               << pointer_name << "+size(), "
                                               << val << ");";
            text_.end_line();
        }
    }

    text_.add_line();
    text_.decrease_indentation();
    text_.add_line("}");

    //////////////////////////////////////////////
    //////////////////////////////////////////////

    text_.add_line();
    text_.add_line("using base::size;");
    text_.add_line();

    text_.add_line("std::size_t memory() const override {");
    text_.increase_indentation();
    text_.add_line("auto s = std::size_t{0};");
    text_.add_line("s += data_.size()*sizeof(value_type);");
    for(auto& ion: module_->neuron_block().ions) {
        text_.add_line("s += ion_" + ion.name + ".memory();");
    }
    text_.add_line("return s;");
    text_.decrease_indentation();
    text_.add_line("}");
    text_.add_line();

    text_.add_line("void set_params() override {");
    text_.add_line("}");
    text_.add_line();

    text_.add_line("std::string name() const override {");
    text_.increase_indentation();
    text_.add_line("return \"" + module_name + "\";");
    text_.decrease_indentation();
    text_.add_line("}");
    text_.add_line();

    std::string kind_str = module_->kind() == moduleKind::density
                            ? "mechanismKind::density"
                            : "mechanismKind::point";
    text_.add_line("mechanismKind kind() const override {");
    text_.increase_indentation();
    text_.add_line("return " + kind_str + ";");
    text_.decrease_indentation();
    text_.add_line("}");
    text_.add_line();

    // return true/false indicating if cell has dependency on k
    auto const& ions = module_->neuron_block().ions;
    auto find_ion = [&ions] (ionKind k) {
        return std::find_if(
            ions.begin(), ions.end(),
            [k](IonDep const& d) {return d.kind()==k;}
        );
    };
    auto has_ion = [&ions, find_ion] (ionKind k) {
        return find_ion(k) != ions.end();
    };

    // bool uses_ion(ionKind k) const override
    text_.add_line("bool uses_ion(ionKind k) const override {");
    text_.increase_indentation();
    text_.add_line("switch(k) {");
    text_.increase_indentation();
    text_.add_gutter()
        << "case ionKind::na : return "
        << (has_ion(ionKind::Na) ? "true" : "false") << ";";
    text_.end_line();
    text_.add_gutter()
        << "case ionKind::ca : return "
        << (has_ion(ionKind::Ca) ? "true" : "false") << ";";
    text_.end_line();
    text_.add_gutter()
        << "case ionKind::k  : return "
        << (has_ion(ionKind::K) ? "true" : "false") << ";";
    text_.end_line();
    text_.decrease_indentation();
    text_.add_line("}");
    text_.add_line("return false;");
    text_.decrease_indentation();
    text_.add_line("}");
    text_.add_line();

    /***************************************************************************
     *
     *   ion channels have the following fields :
     *
     *       ---------------------------------------------------
     *       label   Ca      Na      K   name
     *       ---------------------------------------------------
     *       iX      ica     ina     ik  current
     *       eX      eca     ena     ek  reversal_potential
     *       Xi      cai     nai     ki  internal_concentration
     *       Xo      cao     nao     ko  external_concentration
     *       gX      gca     gna     gk  conductance
     *       ---------------------------------------------------
     *
     **************************************************************************/

    // void set_ion(ionKind k, ion_type& i) override
    //      TODO: this is done manually, which isn't going to scale
    auto has_variable = [] (IonDep const& ion, std::string const& name) {
        if( std::find_if(ion.read.begin(), ion.read.end(),
                      [&name] (Token const& t) {return t.spelling==name;}
            ) != ion.read.end()
        ) return true;
        if( std::find_if(ion.write.begin(), ion.write.end(),
                      [&name] (Token const& t) {return t.spelling==name;}
            ) != ion.write.end()
        ) return true;
        return false;
    };
    text_.add_line("void set_ion(ionKind k, ion_type& i, std::vector<size_type>const& index) override {");
    text_.increase_indentation();
    text_.add_line("using nest::mc::algorithms::index_into;");
    if(has_ion(ionKind::Na)) {
        auto ion = find_ion(ionKind::Na);
        text_.add_line("if(k==ionKind::na) {");
        text_.increase_indentation();
        text_.add_line("ion_na.index = iarray(memory::make_const_view(index));");
        if(has_variable(*ion, "ina")) text_.add_line("ion_na.ina = i.current();");
        if(has_variable(*ion, "ena")) text_.add_line("ion_na.ena = i.reversal_potential();");
        if(has_variable(*ion, "nai")) text_.add_line("ion_na.nai = i.internal_concentration();");
        if(has_variable(*ion, "nao")) text_.add_line("ion_na.nao = i.external_concentration();");
        text_.add_line("return;");
        text_.decrease_indentation();
        text_.add_line("}");
    }
    if(has_ion(ionKind::Ca)) {
        auto ion = find_ion(ionKind::Ca);
        text_.add_line("if(k==ionKind::ca) {");
        text_.increase_indentation();
        text_.add_line("ion_ca.index = iarray(memory::make_const_view(index));");
        if(has_variable(*ion, "ica")) text_.add_line("ion_ca.ica = i.current();");
        if(has_variable(*ion, "eca")) text_.add_line("ion_ca.eca = i.reversal_potential();");
        if(has_variable(*ion, "cai")) text_.add_line("ion_ca.cai = i.internal_concentration();");
        if(has_variable(*ion, "cao")) text_.add_line("ion_ca.cao = i.external_concentration();");
        text_.add_line("return;");
        text_.decrease_indentation();
        text_.add_line("}");
    }
    if(has_ion(ionKind::K)) {
        auto ion = find_ion(ionKind::K);
        text_.add_line("if(k==ionKind::k) {");
        text_.increase_indentation();
        text_.add_line("ion_k.index = iarray(memory::make_const_view(index));");
        if(has_variable(*ion, "ik")) text_.add_line("ion_k.ik = i.current();");
        if(has_variable(*ion, "ek")) text_.add_line("ion_k.ek = i.reversal_potential();");
        if(has_variable(*ion, "ki")) text_.add_line("ion_k.ki = i.internal_concentration();");
        if(has_variable(*ion, "ko")) text_.add_line("ion_k.ko = i.external_concentration();");
        text_.add_line("return;");
        text_.decrease_indentation();
        text_.add_line("}");
    }
    text_.add_line("throw std::domain_error(nest::mc::util::pprintf(\"mechanism % does not support ion type\\n\", name()));");
    text_.decrease_indentation();
    text_.add_line("}");
    text_.add_line();

    //////////////////////////////////////////////
    //////////////////////////////////////////////

    auto proctest = [] (procedureKind k) {
        return is_in(k, {procedureKind::normal, procedureKind::api, procedureKind::net_receive});
    };
    for(auto const& var: module_->symbols()) {
        auto isproc = var.second->kind()==symbolKind::procedure;
        if(isproc )
        {
            auto proc = var.second->is_procedure();
            if(proctest(proc->kind())) {
                proc->accept(this);
            }
        }
    }

    //////////////////////////////////////////////
    //////////////////////////////////////////////

    text_.add_line("array data_;");
    for(auto var: array_variables) {
        if(optimize_) {
            text_.add_line(
                "__declspec(align(array::alignment())) value_type *"
                + var->name() + ";");
        }
        else {
            text_.add_line("view " + var->name() + ";");
        }
    }

    for(auto var: scalar_variables) {
        double val = var->value();
        // test the default value for NaN
        // useful for error propogation from bad initial conditions
        if(val==val) {
            text_.add_gutter() << "value_type " << var->name() << " = " << val << ";";
            text_.end_line();
        }
        else {
            text_.add_line("value_type " + var->name() + " = 0;");
        }
    }

    text_.add_line();
    text_.add_line("using base::vec_ci_;");
    text_.add_line("using base::vec_t_;");
    text_.add_line("using base::vec_t_to_;");
    text_.add_line("using base::vec_v_;");
    text_.add_line("using base::vec_i_;");
    text_.add_line("using base::node_index_;");

    text_.add_line();
    text_.decrease_indentation();
    text_.add_line("};");
    text_.add_line();

    text_.add_line("}}}} // namespaces");
    return text_.str();
}



void CPrinter::emit_headers() {
    text_.add_line("#pragma once");
    text_.add_line();
    text_.add_line("#include <cmath>");
    text_.add_line("#include <limits>");
    text_.add_line();
    text_.add_line("#include <mechanism.hpp>");
    text_.add_line("#include <algorithms.hpp>");
    text_.add_line("#include <util/pprintf.hpp>");
    text_.add_line();
}

/******************************************************************************
                              CPrinter
******************************************************************************/

void CPrinter::visit(Expression *e) {
    throw compiler_exception(
        "CPrinter doesn't know how to print " + e->to_string(),
        e->location());
}

void CPrinter::visit(LocalDeclaration *e) {
}

void CPrinter::visit(Symbol *e) {
    throw compiler_exception("I don't know how to print raw Symbol " + e->to_string(),
                             e->location());
}

void CPrinter::visit(LocalVariable *e) {
    std::string const& name = e->name();
    text_ << name;
    if(is_ghost_local(e)) {
        text_ << "[j_]";
    }
}

void CPrinter::visit(NumberExpression *e) {
    text_ << " " << e->value();
}

void CPrinter::visit(IdentifierExpression *e) {
    e->symbol()->accept(this);
}

void CPrinter::visit(VariableExpression *e) {
    text_ << e->name();
    if(e->is_range()) {
        text_ << "[i_]";
    }
}

void CPrinter::visit(IndexedVariable *e) {
    text_ << e->index_name() << "[i_]";
}

void CPrinter::visit(CellIndexedVariable *e) {
    text_ << e->index_name() << "[i_]";
}

void CPrinter::visit(UnaryExpression *e) {
    auto b = (e->expression()->is_binary()!=nullptr);
    switch(e->op()) {
        case tok::minus :
            // place a space in front of minus sign to avoid invalid
            // expressions of the form : (v[i]--67)
            if(b) text_ << " -(";
            else  text_ << " -";
            e->expression()->accept(this);
            if(b) text_ << ")";
            return;
        case tok::exp :
            text_ << "exp(";
            e->expression()->accept(this);
            text_ << ")";
            return;
        case tok::cos :
            text_ << "cos(";
            e->expression()->accept(this);
            text_ << ")";
            return;
        case tok::sin :
            text_ << "sin(";
            e->expression()->accept(this);
            text_ << ")";
            return;
        case tok::log :
            text_ << "log(";
            e->expression()->accept(this);
            text_ << ")";
            return;
        default :
            throw compiler_exception(
                "CPrinter unsupported unary operator " + yellow(token_string(e->op())),
                e->location());
    }
}

void CPrinter::visit(BlockExpression *e) {
    // ------------- declare local variables ------------- //
    // only if this is the outer block
    if(!e->is_nested()) {
        std::vector<std::string> names;
        for(auto& symbol : e->scope()->locals()) {
            auto sym = symbol.second.get();
            // input variables are declared earlier, before the
            // block body is printed
            if(is_stack_local(sym) && !is_input(sym)) {
                names.push_back(sym->name());
            }
        }
        if(names.size()>0) {
            text_.add_gutter() << "value_type " << *(names.begin());
            for(auto it=names.begin()+1; it!=names.end(); ++it) {
                text_ << ", " << *it;
            }
            text_.end_line(";");
        }
    }

    // ------------- statements ------------- //
    for(auto& stmt : e->statements()) {
        if(stmt->is_local_declaration()) continue;

        // these all must be handled
        text_.add_gutter();
        stmt->accept(this);
        if (not stmt->is_if()) {
            text_.end_line(";");
        }
    }
}

void CPrinter::visit(IfExpression *e) {
    // for now we remove the brackets around the condition because
    // the binary expression printer adds them, and we want to work
    // around the -Wparentheses-equality warning
    text_ << "if(";
    e->condition()->accept(this);
    text_ << ") {\n";
    increase_indentation();
    e->true_branch()->accept(this);
    decrease_indentation();
    text_.add_line("}");
    // check if there is a false-branch, i.e. if
    // there is an "else" branch to print
    if (auto fb = e->false_branch()) {
        text_.add_gutter() << "else ";
        // use recursion for "else if"
        if (fb->is_if()) {
            fb->accept(this);
        }
        // otherwise print the "else" block
        else {
            text_ << "{\n";
            increase_indentation();
            fb->accept(this);
            decrease_indentation();
            text_.add_line("}");
        }
    }
}

// NOTE: net_receive() is classified as a ProcedureExpression
void CPrinter::visit(ProcedureExpression *e) {
    // print prototype
    text_.add_gutter() << "void " << e->name() << "(int i_";
    for(auto& arg : e->args()) {
        text_ << ", value_type " << arg->is_argument()->name();
    }
    if(e->kind() == procedureKind::net_receive) {
        text_.end_line(") override {");
    }
    else {
        text_.end_line(") {");
    }

    if(!e->scope()) { // error: semantic analysis has not been performed
        throw compiler_exception(
            "CPrinter attempt to print Procedure " + e->name()
            + " for which semantic analysis has not been performed",
            e->location());
    }

    // print body
    increase_indentation();
    e->body()->accept(this);

    // close the function body
    decrease_indentation();
    text_.add_line("}");
    text_.add_line();
}

void CPrinter::visit(APIMethod *e) {
    // print prototype
    text_.add_gutter() << "void " << e->name() << "() override {";
    text_.end_line();

    if(!e->scope()) { // error: semantic analysis has not been performed
        throw compiler_exception(
            "CPrinter attempt to print APIMethod " + e->name()
            + " for which semantic analysis has not been performed",
            e->location());
    }

    // only print the body if it has contents
    if(e->is_api_method()->body()->statements().size()) {
        increase_indentation();

        // create local indexed views
        for(auto &symbol : e->scope()->locals()) {
            auto var = symbol.second->is_local_variable();
            if (!var->is_indexed()) continue;

            auto external = var->external_variable();
            auto const& name = var->name();
            auto const& index_name = external->index_name();

            text_.add_gutter();
            text_ << "auto " + index_name + " = ";

            if(external->is_cell_indexed_variable()) {
                text_ << "util::indirect_view(util::indirect_view(" + index_name + "_, vec_ci_), node_index_);\n";
            }
            else if(external->is_ion()) {
                auto channel = external->ion_channel();
                auto iname = ion_store(channel);
                text_ << "util::indirect_view(" << iname << "." << name << ", " << ion_store(channel) << ".index);\n";
            }
            else {
                text_ << "util::indirect_view(" + index_name + "_, node_index_);\n";
            }
        }

        // get loop dimensions
        text_.add_line("int n_ = node_index_.size();");

        // hand off printing of loops to optimized or unoptimized backend
        if(optimize_) {
            print_APIMethod_optimized(e);
        }
        else {
            print_APIMethod_unoptimized(e);
        }
    }

    // close up the loop body
    text_.add_line("}");
    text_.add_line();
}

void CPrinter::emit_api_loop(APIMethod* e,
                             const std::string& start,
                             const std::string& end,
                             const std::string& inc) {
    text_.add_gutter();
    text_ << "for (" << start << "; " << end << "; " << inc << ") {";
    text_.end_line();
    text_.increase_indentation();

    // loads from external indexed arrays
    for(auto &symbol : e->scope()->locals()) {
        auto var = symbol.second->is_local_variable();
        if(is_input(var)) {
            auto ext = var->external_variable();
            text_.add_gutter() << "value_type ";
            var->accept(this);
            text_ << " = ";
            ext->accept(this);
            text_.end_line(";");
        }
    }

    // print the body of the loop
    e->body()->accept(this);

    // perform update of external variables (currents etc)
    for(auto &symbol : e->scope()->locals()) {
        auto var = symbol.second->is_local_variable();
        if(is_output(var)) {
            auto ext = var->external_variable();
            text_.add_gutter();
            ext->accept(this);
            text_ << (ext->op() == tok::plus ? " += " : " -= ");
            var->accept(this);
            text_.end_line(";");
        }
    }

    text_.decrease_indentation();
    text_.add_line("}");
}

void CPrinter::print_APIMethod_unoptimized(APIMethod* e) {
    // there can not be more than 1 instance of a density channel per grid point,
    // so we can assert that aliasing will not occur.
    if(optimize_) text_.add_line("#pragma ivdep");

    emit_api_loop(e, "int i_ = 0", "i_ < n_", "++i_");

    //text_.add_line("STOP_PROFILE");
    decrease_indentation();

    return;
}

void CPrinter::print_APIMethod_optimized(APIMethod* e) {
    // ------------- get mechanism properties ------------- //

    // make a list of all the local variables that have to be
    // written out to global memory via an index
    auto is_aliased = [this] (Symbol* s) -> LocalVariable* {
        if(is_output(s)) {
            return s->is_local_variable();
        }
        return nullptr;
    };

    std::vector<LocalVariable*> aliased_variables;
    if(is_point_process()) {
        for(auto &l : e->scope()->locals()) {
            if(auto var = is_aliased(l.second.get())) {
                aliased_variables.push_back(var);
            }
        }
    }

    aliased_output_ = aliased_variables.size()>0;

    // only proceed with optimized output if the ouputs are aliased
    // because all optimizations are for using ghost buffers to avoid
    // race conditions in vectorized code
    if(!aliased_output_) {
        print_APIMethod_unoptimized(e);
        return;
    }

    // ------------- block loop ------------- //

    text_.add_line("constexpr int BSIZE = 4;");
    text_.add_line("int NB = n_/BSIZE;");
    for(auto out: aliased_variables) {
        text_.add_line(
            "__declspec(align(array::alignment())) value_type "
            + out->name() +  "[BSIZE];");
    }
    //text_.add_line("START_PROFILE");

    text_.add_line("for(int b_=0; b_<NB; ++b_) {");
    text_.increase_indentation();
    text_.add_line("int BSTART = BSIZE*b_;");
    text_.add_line("int i_ = BSTART;");


    // assert that memory accesses are not aliased because we will
    // use ghost arrays to ensure that write-back of point processes does
    // not lead to race conditions
    text_.add_line("#pragma ivdep");
    text_.add_line("for(int j_=0; j_<BSIZE; ++j_, ++i_) {");
    text_.increase_indentation();

    // loads from external indexed arrays
    for(auto &symbol : e->scope()->locals()) {
        auto var = symbol.second->is_local_variable();
        if(is_input(var)) {
            auto ext = var->external_variable();
            text_.add_gutter() << "value_type ";
            var->accept(this);
            text_ << " = ";
            ext->accept(this);
            text_.end_line(";");
        }
    }

    e->body()->accept(this);

    text_.decrease_indentation();
    text_.add_line("}"); // end inner compute loop

    text_.add_line("i_ = BSTART;");
    text_.add_line("for(int j_=0; j_<BSIZE; ++j_, ++i_) {");
    text_.increase_indentation();

    for(auto out: aliased_variables) {
        text_.add_gutter();
        auto ext = out->external_variable();
        ext->accept(this);
        text_ << (ext->op() == tok::plus ? " += " : " -= ");
        out->accept(this);
        text_.end_line(";");
    }

    text_.decrease_indentation();
    text_.add_line("}"); // end inner write loop
    text_.decrease_indentation();
    text_.add_line("}"); // end outer block loop

    // ------------- block tail loop ------------- //

    text_.add_line("int j_ = 0;");
    text_.add_line("#pragma ivdep");
    text_.add_line("for(int i_=NB*BSIZE; i_<n_; ++j_, ++i_) {");
    text_.increase_indentation();

    for(auto &symbol : e->scope()->locals()) {
        auto var = symbol.second->is_local_variable();
        if(is_input(var)) {
            auto ext = var->external_variable();
            text_.add_gutter() << "value_type ";
            var->accept(this);
            text_ << " = ";
            ext->accept(this);
            text_.end_line(";");
        }
    }

    e->body()->accept(this);

    text_.decrease_indentation();
    text_.add_line("}"); // end inner compute loop
    text_.add_line("j_ = 0;");
    text_.add_line("for(int i_=NB*BSIZE; i_<n_; ++j_, ++i_) {");
    text_.increase_indentation();

    for(auto out: aliased_variables) {
        text_.add_gutter();
        auto ext = out->external_variable();
        ext->accept(this);
        text_ << (ext->op() == tok::plus ? " += " : " -= ");
        out->accept(this);
        text_.end_line(";");
    }

    text_.decrease_indentation();
    text_.add_line("}"); // end block tail loop

    //text_.add_line("STOP_PROFILE");
    decrease_indentation();

    aliased_output_ = false;
    return;
}

void CPrinter::visit(CallExpression *e) {
    text_ << e->name() << "(i_";
    for(auto& arg: e->args()) {
        text_ << ", ";
        arg->accept(this);
    }
    text_ << ")";
}

void CPrinter::visit(AssignmentExpression *e) {
    e->lhs()->accept(this);
    text_ << " = ";
    e->rhs()->accept(this);
}

void CPrinter::visit(PowBinaryExpression *e) {
    text_ << "std::pow(";
    e->lhs()->accept(this);
    text_ << ", ";
    e->rhs()->accept(this);
    text_ << ")";
}

void CPrinter::visit(BinaryExpression *e) {
    auto pop = parent_op_;
    // TODO unit tests for parenthesis and binops
    bool use_brackets =
        Lexer::binop_precedence(pop) > Lexer::binop_precedence(e->op())
        || (pop==tok::divide && e->op()==tok::times);
    parent_op_ = e->op();

    auto lhs = e->lhs();
    auto rhs = e->rhs();
    if(use_brackets) {
        text_ << "(";
    }
    lhs->accept(this);
    switch(e->op()) {
        case tok::minus :
            text_ << "-";
            break;
        case tok::plus :
            text_ << "+";
            break;
        case tok::times :
            text_ << "*";
            break;
        case tok::divide :
            text_ << "/";
            break;
        case tok::lt     :
            text_ << "<";
            break;
        case tok::lte    :
            text_ << "<=";
            break;
        case tok::gt     :
            text_ << ">";
            break;
        case tok::gte    :
            text_ << ">=";
            break;
        case tok::equality :
            text_ << "==";
            break;
        default :
            throw compiler_exception(
                "CPrinter unsupported binary operator " + yellow(token_string(e->op())),
                e->location());
    }
    rhs->accept(this);
    if(use_brackets) {
        text_ << ")";
    }

    // reset parent precedence
    parent_op_ = pop;
}<|MERGE_RESOLUTION|>--- conflicted
+++ resolved
@@ -87,13 +87,8 @@
     //////////////////////////////////////////////
     int num_vars = array_variables.size();
     text_.add_line();
-<<<<<<< HEAD
-    text_.add_line(class_name + "(const_iview vec_ci, const_view vec_t, const_view vec_t_to, view vec_v, view vec_i, array&& weights, iarray&& node_index)");
-    text_.add_line(":   base(vec_ci, vec_t, vec_t_to, vec_v, vec_i, std::move(node_index))");
-=======
     text_.add_line(class_name + "(value_type mech_id, const_iview vec_ci, const_view vec_t, const_view vec_t_to, view vec_v, view vec_i, array&& weights, iarray&& node_index)");
     text_.add_line(":   base(mech_id, vec_ci, vec_t, vec_t_to, vec_v, vec_i, std::move(node_index))");
->>>>>>> 06f5a362
     text_.add_line("{");
     text_.increase_indentation();
     text_.add_gutter() << "size_type num_fields = " << num_vars << ";";
