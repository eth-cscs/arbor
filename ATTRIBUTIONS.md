Arbor includes code from the open source community. Thank you!

## JSON for Modern C++

A header only C++11 json library, written by Niels Lohmann (GitHub user nlohmann).
MIT license.

https://github.com/nlohmann/json

## Templatized C++ Command Line Parser Library (TCLAP)

A header only C++ library for command line argument parsing, written by Michael E. Smoot.
MIT license.

https://sourceforge.net/projects/tclap

## TBB module for CMake

The CMake scripts provided in the Intel Threading Building Blocks respository are
to configure TBB. These are located in the cmake/tbb path.
Apache 2.0 license.

https://github.com/01org/tbb/blob/tbb_2017/LICENSE

## Sphinx module for CMake

The CMake script cmake/FindSphinx.cmake is a modified version of a script from the LLVM
project.
BSD License.

<<<<<<< HEAD
https://github.com/justusc/FindTBB

## Transcendentals intrinsics

The numerical algorithms for the transcendentals intrinsics are based on the scalar Cephes library.

http://www.netlib.org/cephes/
No License.
=======
http://llvm.org/
>>>>>>> 0de63143
<|MERGE_RESOLUTION|>--- conflicted
+++ resolved
@@ -28,15 +28,11 @@
 project.
 BSD License.
 
-<<<<<<< HEAD
-https://github.com/justusc/FindTBB
+http://llvm.org/
 
 ## Transcendentals intrinsics
 
 The numerical algorithms for the transcendentals intrinsics are based on the scalar Cephes library.
 
 http://www.netlib.org/cephes/
-No License.
-=======
-http://llvm.org/
->>>>>>> 0de63143
+No License.