--- conflicted
+++ resolved
@@ -15,20 +15,10 @@
 // Let TCLAP understand value arguments that are of an optional type.
 
 namespace TCLAP {
-<<<<<<< HEAD
-
-template <typename V>
-struct ArgTraits<nest::mc::util::optional<V>> {
-    using ValueCategory = ValueLike;
-};
-=======
     template <typename V>
     struct ArgTraits<nest::mc::util::optional<V>> {
         using ValueCategory = ValueLike;
     };
-}
->>>>>>> 6052e512
-
 } // namespace TCLAP
 
 namespace nest {
@@ -132,7 +122,7 @@
         0.025,      // dt
         false,      // all_to_all
         false,      // probe_soma_only
-        1.0,        // probe_ratio
+        0.0,        // probe_ratio
         "trace_",   // trace_prefix
         util::nothing,  // trace_max_gid
 
