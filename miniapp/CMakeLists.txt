set(MINIAPP_SOURCES
    miniapp.cpp
    io.cpp
    miniapp_recipes.cpp
    morphology_pool.cpp
    trace.cpp
)

add_executable(miniapp.exe ${MINIAPP_SOURCES})

target_link_libraries(miniapp.exe LINK_PUBLIC ${ARB_LIBRARIES})
target_link_libraries(miniapp.exe LINK_PUBLIC ${EXTERNAL_LIBRARIES})

if(ARB_WITH_MPI)
    target_link_libraries(miniapp.exe LINK_PUBLIC ${MPI_C_LIBRARIES})
    set_property(TARGET miniapp.exe APPEND_STRING PROPERTY LINK_FLAGS "${MPI_C_LINK_FLAGS}")
endif()

<<<<<<< HEAD
set_target_properties(miniapp.exe
   PROPERTIES
   RUNTIME_OUTPUT_DIRECTORY "${CMAKE_BINARY_DIR}/miniapp"
)

add_subdirectory(brunel)
=======
set_target_properties(
    miniapp.exe
    PROPERTIES
    RUNTIME_OUTPUT_DIRECTORY "${CMAKE_BINARY_DIR}/miniapp"
)
>>>>>>> 8566655c
<|MERGE_RESOLUTION|>--- conflicted
+++ resolved
@@ -16,17 +16,10 @@
     set_property(TARGET miniapp.exe APPEND_STRING PROPERTY LINK_FLAGS "${MPI_C_LINK_FLAGS}")
 endif()
 
-<<<<<<< HEAD
-set_target_properties(miniapp.exe
-   PROPERTIES
-   RUNTIME_OUTPUT_DIRECTORY "${CMAKE_BINARY_DIR}/miniapp"
-)
-
-add_subdirectory(brunel)
-=======
 set_target_properties(
     miniapp.exe
     PROPERTIES
     RUNTIME_OUTPUT_DIRECTORY "${CMAKE_BINARY_DIR}/miniapp"
 )
->>>>>>> 8566655c
+
+add_subdirectory(brunel)