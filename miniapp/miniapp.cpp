#include <cmath>
#include <exception>
#include <iostream>
#include <fstream>
#include <memory>
#include <vector>

#include <json/json.hpp>

#include <backends/fvm.hpp>
#include <common_types.hpp>
#include <communication/communicator.hpp>
#include <communication/global_policy.hpp>
#include <cell.hpp>
#include <fvm_multicell.hpp>
#include <io/exporter_spike_file.hpp>
#include <model.hpp>
#include <profiling/profiler.hpp>
#include <profiling/meter_manager.hpp>
#include <threading/threading.hpp>
#include <util/debug.hpp>
#include <util/ioutil.hpp>
#include <util/nop.hpp>
#include <util/optional.hpp>

#include "io.hpp"
#include "miniapp_recipes.hpp"
#include "trace_sampler.hpp"

using namespace nest::mc;

using global_policy = communication::global_policy;
#ifdef NMC_HAVE_CUDA
using lowered_cell = fvm::fvm_multicell<gpu::backend>;
#else
using lowered_cell = fvm::fvm_multicell<multicore::backend>;
#endif
using model_type = model<lowered_cell>;
using sample_trace_type = sample_trace<model_type::time_type, model_type::value_type>;
using file_export_type = io::exporter_spike_file<global_policy>;
void banner();
std::unique_ptr<recipe> make_recipe(const io::cl_options&, const probe_distribution&);
std::unique_ptr<sample_trace_type> make_trace(cell_member_type probe_id, probe_spec probe);
std::pair<cell_gid_type, cell_gid_type> distribute_cells(cell_size_type ncells);
using communicator_type = communication::communicator<communication::global_policy>;

void write_trace_json(const sample_trace_type& trace, const std::string& prefix = "trace_");
void report_compartment_stats(const recipe&);

int main(int argc, char** argv) {
    nest::mc::communication::global_policy_guard global_guard(argc, argv);

    try {
        nest::mc::util::meter_manager meters;
        meters.checkpoint("start");

        std::cout << util::mask_stream(global_policy::id()==0);
        // read parameters
        io::cl_options options = io::read_options(argc, argv, global_policy::id()==0);

        // If compiled in dry run mode we have to set up the dry run
        // communicator to simulate the number of ranks that may have been set
        // as a command line parameter (if not, it is 1 rank by default)
        if (global_policy::kind() == communication::global_policy_kind::dryrun) {
            // Dry run mode requires that each rank has the same number of cells.
            // Here we increase the total number of cells if required to ensure
            // that this condition is satisfied.
            auto cells_per_rank = options.cells/options.dry_run_ranks;
            if (options.cells % options.dry_run_ranks) {
                ++cells_per_rank;
                options.cells = cells_per_rank*options.dry_run_ranks;
            }

            global_policy::set_sizes(options.dry_run_ranks, cells_per_rank);
        }

        banner();

        meters.checkpoint("global setup");

        // determine what to attach probes to
        probe_distribution pdist;
        pdist.proportion = options.probe_ratio;
        pdist.all_segments = !options.probe_soma_only;

        auto recipe = make_recipe(options, pdist);
        auto cell_range = distribute_cells(recipe->num_cells());

        std::vector<cell_gid_type> group_divisions;
        for (auto i = cell_range.first; i<cell_range.second; i+=options.group_size) {
            group_divisions.push_back(i);
        }
        group_divisions.push_back(cell_range.second);

        EXPECTS(group_divisions.front() == cell_range.first);
        EXPECTS(group_divisions.back() == cell_range.second);

        auto register_exporter = [] (const io::cl_options& options) {
            return
                util::make_unique<file_export_type>(
                    options.file_name, options.output_path,
                    options.file_extension, options.over_write);
        };

        model_type m(*recipe, util::partition_view(group_divisions));
        if (options.report_compartments) {
            report_compartment_stats(*recipe);
        }

<<<<<<< HEAD
        // Inject some artificial spikes, 1 per 20 neurons.
=======
        // Specify event binning/coalescing.
        auto binning_policy =
            options.bin_dt==0? binning_kind::none:
            options.bin_regular? binning_kind::regular:
            binning_kind::following;

        m.set_binning_policy(binning_policy, options.bin_dt);

        // Inject some artificial spikes, 1 per 20 neurons.
        std::vector<cell_gid_type> local_sources;
>>>>>>> 4def111a
        cell_gid_type first_spike_cell = 20*((cell_range.first+19)/20);
        for (auto c=first_spike_cell; c<cell_range.second; c+=20) {
            m.add_artificial_spike({c, 0});
        }

        // Attach samplers to all probes
        std::vector<std::unique_ptr<sample_trace_type>> traces;
        const model_type::time_type sample_dt = 0.1;
        for (auto probe: m.probes()) {
            if (options.trace_max_gid && probe.id.gid>*options.trace_max_gid) {
                continue;
            }

            traces.push_back(make_trace(probe.id, probe.probe));
            m.attach_sampler(probe.id, make_trace_sampler(traces.back().get(), sample_dt));
        }

        // Initialize the spike exporting interface
        std::unique_ptr<file_export_type> file_exporter;
        if (options.spike_file_output) {
            if (options.single_file_per_rank) {
                file_exporter = register_exporter(options);
                m.set_local_spike_callback(
                    [&](const std::vector<spike>& spikes) {
                        file_exporter->output(spikes);
                    });
            }
            else if(communication::global_policy::id()==0) {
                file_exporter = register_exporter(options);
                m.set_global_spike_callback(
                    [&](const std::vector<spike>& spikes) {
                       file_exporter->output(spikes);
                    });
            }
        }

        meters.checkpoint("model initialization");

        // run model
        m.run(options.tfinal, options.dt);

        meters.checkpoint("time stepping");

        // output profile and diagnostic feedback
        auto const num_steps = options.tfinal / options.dt;
        util::profiler_output(0.001, m.num_cells()*num_steps, options.profile_only_zero);
        std::cout << "there were " << m.num_spikes() << " spikes\n";

        // save traces
        for (const auto& trace: traces) {
            write_trace_json(*trace.get(), options.trace_prefix);
        }

        meters.checkpoint("output");

        util::save_to_file(meters, "meters.json");
    }
    catch (io::usage_error& e) {
        // only print usage/startup errors on master
        std::cerr << util::mask_stream(global_policy::id()==0);
        std::cerr << e.what() << "\n";
        return 1;
    }
    catch (std::exception& e) {
        std::cerr << e.what() << "\n";
        return 2;
    }
    return 0;
}

std::pair<cell_gid_type, cell_gid_type> distribute_cells(cell_size_type num_cells) {
    // Crude load balancing:
    // divide [0, num_cells) into num_domains non-overlapping, contiguous blocks
    // of size as close to equal as possible.

    auto num_domains = communication::global_policy::size();
    auto domain_id = communication::global_policy::id();

    cell_gid_type cell_from = (cell_gid_type)(num_cells*(domain_id/(double)num_domains));
    cell_gid_type cell_to = (cell_gid_type)(num_cells*((domain_id+1)/(double)num_domains));

    return {cell_from, cell_to};
}

void banner() {
    std::cout << "====================\n";
    std::cout << "  starting miniapp\n";
    std::cout << "  - " << threading::description() << " threading support\n";
    std::cout << "  - communication policy: " << std::to_string(global_policy::kind()) << " (" << global_policy::size() << ")\n";
#ifdef NMC_HAVE_CUDA
    std::cout << "  - gpu support: on\n";
#else
    std::cout << "  - gpu support: off\n";
#endif
    std::cout << "====================\n";
}

std::unique_ptr<recipe> make_recipe(const io::cl_options& options, const probe_distribution& pdist) {
    basic_recipe_param p;

    if (options.morphologies) {
        std::cout << "loading morphologies...\n";
        p.morphologies.clear();
        load_swc_morphology_glob(p.morphologies, options.morphologies.get());
        std::cout << "loading morphologies: " << p.morphologies.size() << " loaded.\n";
    }
    p.morphology_round_robin = options.morph_rr;

    p.num_compartments = options.compartments_per_segment;
    p.num_synapses = options.all_to_all? options.cells-1: options.synapses_per_cell;
    p.synapse_type = options.syn_type;

    if (options.all_to_all) {
        return make_basic_kgraph_recipe(options.cells, p, pdist);
    }
    else if (options.ring) {
        return make_basic_ring_recipe(options.cells, p, pdist);
    }
    else {
        return make_basic_rgraph_recipe(options.cells, p, pdist);
    }
}

std::unique_ptr<sample_trace_type> make_trace(cell_member_type probe_id, probe_spec probe) {
    std::string name = "";
    std::string units = "";

    switch (probe.kind) {
    case probeKind::membrane_voltage:
        name = "v";
        units = "mV";
        break;
    case probeKind::membrane_current:
        name = "i";
        units = "mA/cm²";
        break;
    default: ;
    }
    name += probe.location.segment? "dend" : "soma";

    return util::make_unique<sample_trace_type>(probe_id, name, units);
}

void write_trace_json(const sample_trace_type& trace, const std::string& prefix) {
    auto path = prefix + std::to_string(trace.probe_id.gid) +
                "." + std::to_string(trace.probe_id.index) + "_" + trace.name + ".json";

    nlohmann::json jrep;
    jrep["name"] = trace.name;
    jrep["units"] = trace.units;
    jrep["cell"] = trace.probe_id.gid;
    jrep["probe"] = trace.probe_id.index;

    auto& jt = jrep["data"]["time"];
    auto& jy = jrep["data"][trace.name];

    for (const auto& sample: trace.samples) {
        jt.push_back(sample.time);
        jy.push_back(sample.value);
    }
    std::ofstream file(path);
    file << std::setw(1) << jrep << std::endl;
}

void report_compartment_stats(const recipe& rec) {
std::size_t ncell = rec.num_cells();
    std::size_t ncomp_total = 0;
    std::size_t ncomp_min = std::numeric_limits<std::size_t>::max();
    std::size_t ncomp_max = 0;

    for (std::size_t i = 0; i<ncell; ++i) {
        std::size_t ncomp = rec.get_cell(i).num_compartments();
        ncomp_total += ncomp;
        ncomp_min = std::min(ncomp_min, ncomp);
        ncomp_max = std::max(ncomp_max, ncomp);
    }

    std::cout << "compartments/cell: min=" << ncomp_min <<"; max=" << ncomp_max << "; mean=" << (double)ncomp_total/ncell << "\n";
}<|MERGE_RESOLUTION|>--- conflicted
+++ resolved
@@ -107,9 +107,6 @@
             report_compartment_stats(*recipe);
         }
 
-<<<<<<< HEAD
-        // Inject some artificial spikes, 1 per 20 neurons.
-=======
         // Specify event binning/coalescing.
         auto binning_policy =
             options.bin_dt==0? binning_kind::none:
@@ -119,8 +116,6 @@
         m.set_binning_policy(binning_policy, options.bin_dt);
 
         // Inject some artificial spikes, 1 per 20 neurons.
-        std::vector<cell_gid_type> local_sources;
->>>>>>> 4def111a
         cell_gid_type first_spike_cell = 20*((cell_range.first+19)/20);
         for (auto c=first_spike_cell; c<cell_range.second; c+=20) {
             m.add_artificial_spike({c, 0});
