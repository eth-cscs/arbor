<<<<<<< HEAD
#include "miniapp.hpp"
#include <time.h>
=======
#include <cmath>
#include <exception>
#include <iostream>
#include <fstream>
#include <memory>
#include <vector>

#include <json/json.hpp>

#include <common_types.hpp>
#include <communication/communicator.hpp>
#include <communication/global_policy.hpp>
#include <cell.hpp>
#include <fvm_multicell.hpp>
#include <hardware/gpu.hpp>
#include <hardware/node_info.hpp>
#include <io/exporter_spike_file.hpp>
#include <load_balance.hpp>
#include <model.hpp>
#include <profiling/profiler.hpp>
#include <profiling/meter_manager.hpp>
#include <sampling.hpp>
#include <schedule.hpp>
#include <threading/threading.hpp>
#include <util/any.hpp>
#include <util/config.hpp>
#include <util/debug.hpp>
#include <util/ioutil.hpp>
#include <util/nop.hpp>

#include "io.hpp"
#include "miniapp_recipes.hpp"
#include "trace.hpp"
>>>>>>> bca33966

using namespace arb;

using util::any_cast;
using util::make_span;

using global_policy = communication::global_policy;
using file_export_type = io::exporter_spike_file<global_policy>;
using communicator_type = communication::communicator<communication::global_policy>;

void banner(hw::node_info);
std::unique_ptr<recipe> make_recipe(const io::cl_options&, const probe_distribution&);
sample_trace make_trace(const probe_info& probe);

void report_compartment_stats(const recipe&);
//static size_t global_get_num_threads();


int main(int argc, char** argv) {
<<<<<<< HEAD
    time_t startTime;
    time_t endTime;
    time_t useTime;

    startTime=time(NULL);
    nest::mc::communication::global_policy_guard global_guard(argc, argv);
=======
    communication::global_policy_guard global_guard(argc, argv);
>>>>>>> bca33966

    try {
        util::meter_manager meters;
        meters.start();

        std::cout << util::mask_stream(global_policy::id()==0);
        // read parameters
        io::cl_options options = io::read_options(argc, argv, global_policy::id()==0);

        // If compiled in dry run mode we have to set up the dry run
        // communicator to simulate the number of ranks that may have been set
        // as a command line parameter (if not, it is 1 rank by default)
        if (global_policy::kind() == communication::global_policy_kind::dryrun) {
            // Dry run mode requires that each rank has the same number of cells.
            // Here we increase the total number of cells if required to ensure
            // that this condition is satisfied.
            auto cells_per_rank = options.cells/options.dry_run_ranks;
            if (options.cells % options.dry_run_ranks) {
                ++cells_per_rank;
                options.cells = cells_per_rank*options.dry_run_ranks;
            }

            global_policy::set_sizes(options.dry_run_ranks, cells_per_rank);
        }

        // Use a node description that uses the number of threads used by the
        // threading back end, and 1 gpu if available.
        hw::node_info nd;
        nd.num_cpu_cores = threading::num_threads();
        nd.num_gpus = hw::num_gpus()>0? 1: 0;
        banner(nd);

        meters.checkpoint("setup");

        // determine what to attach probes to
        probe_distribution pdist;
        pdist.proportion = options.probe_ratio;
        pdist.all_segments = !options.probe_soma_only;

        auto recipe = make_recipe(options, pdist);
        if (options.report_compartments) {
            report_compartment_stats(*recipe);
        }

        auto register_exporter = [] (const io::cl_options& options) {
            return
                util::make_unique<file_export_type>(
                    options.file_name, options.output_path,
                    options.file_extension, options.over_write);
        };

        auto decomp = partition_load_balance(*recipe, nd);
        model m(*recipe, decomp);

        // Set up samplers for probes on local cable cells, as requested
        // by command line options.
        std::vector<sample_trace> sample_traces;
        for (const auto& g: decomp.groups) {
            if (g.kind==cable1d_neuron) {
                for (auto gid: g.gids) {
                    if (options.trace_max_gid && gid>*options.trace_max_gid) {
                        continue;
                    }

                    for (cell_lid_type j: make_span(0, recipe->num_probes(gid))) {
                        sample_traces.push_back(make_trace(recipe->get_probe({gid, j})));
                    }
                }
            }
        }

        auto ssched = regular_schedule(options.sample_dt);
        for (auto& trace: sample_traces) {
            m.add_sampler(one_probe(trace.probe_id), ssched, make_simple_sampler(trace.samples));
        }

        // Specify event binning/coalescing.
        auto binning_policy =
            options.bin_dt==0? binning_kind::none:
            options.bin_regular? binning_kind::regular:
            binning_kind::following;

        m.set_binning_policy(binning_policy, options.bin_dt);

        // Initialize the spike exporting interface
        std::unique_ptr<file_export_type> file_exporter;
        if (options.spike_file_output) {
            if (options.single_file_per_rank) {
                file_exporter = register_exporter(options);
                m.set_local_spike_callback(
                    [&](const std::vector<spike>& spikes) {
                        file_exporter->output(spikes);
                    });
            }
            else if(communication::global_policy::id()==0) {
                file_exporter = register_exporter(options);
                m.set_global_spike_callback(
                    [&](const std::vector<spike>& spikes) {
                       file_exporter->output(spikes);
                    });
            }
        }

        meters.checkpoint("model-init");

        // run model
        m.run(options.tfinal, options.dt);

        meters.checkpoint("model-simulate");

        // output profile and diagnostic feedback
        util::profiler_output(0.001, options.profile_only_zero);
        std::cout << "there were " << m.num_spikes() << " spikes\n";

        // save traces
        auto write_trace = options.trace_format=="json"? write_trace_json: write_trace_csv;
        for (const auto& trace: sample_traces) {
            write_trace(trace, options.trace_prefix);
        }

<<<<<<< HEAD
        util::save_to_file(meters, "meters.json");
        endTime = time(NULL);
        useTime = endTime - startTime;
        std::cout << "Use time: " << useTime << std::endl;
=======
        auto report = util::make_meter_report(meters);
        std::cout << report;
        if (global_policy::id()==0) {
            std::ofstream fid;
            fid.exceptions(std::ios_base::badbit | std::ios_base::failbit);
            fid.open("meters.json");
            fid << std::setw(1) << util::to_json(report) << "\n";
        }
>>>>>>> bca33966
    }
    catch (io::usage_error& e) {
        // only print usage/startup errors on master
        std::cerr << util::mask_stream(global_policy::id()==0);
        std::cerr << e.what() << "\n";
        return 1;
    }
    catch (std::exception& e) {
        std::cerr << e.what() << "\n";
        return 2;
    }
    return 0;
}

<<<<<<< HEAD
void banner() {
    std::cout << "====================\n";
    std::cout << "  starting miniapp\n";
    std::cout << "  - " << threading::description() << " threading support\n";
   // std::cout << "  - " << global_get_num_threads() << "Totle thread numnber\n";
    std::cout << "  - communication policy: " << std::to_string(global_policy::kind()) << " (" << global_policy::size() << ")\n";
    std::cout << "  - gpu support: " << (config::has_cuda? "on": "off") << "\n";
    std::cout << "====================\n";
=======
void banner(hw::node_info nd) {
    std::cout << "==========================================\n";
    std::cout << "  Arbor miniapp\n";
    std::cout << "  - distributed : " << global_policy::size()
              << " (" << std::to_string(global_policy::kind()) << ")\n";
    std::cout << "  - threads     : " << nd.num_cpu_cores
              << " (" << threading::description() << ")\n";
    std::cout << "  - gpus        : " << nd.num_gpus << "\n";
    std::cout << "==========================================\n";
>>>>>>> bca33966
}

std::unique_ptr<recipe> make_recipe(const io::cl_options& options, const probe_distribution& pdist) {
    basic_recipe_param p;

    if (options.morphologies) {
        std::cout << "loading morphologies...\n";
        p.morphologies.clear();
        load_swc_morphology_glob(p.morphologies, options.morphologies.get());
        std::cout << "loading morphologies: " << p.morphologies.size() << " loaded.\n";
    }
    p.morphology_round_robin = options.morph_rr;

    p.num_compartments = options.compartments_per_segment;

    // TODO: Put all recipe parameters in the recipes file
    p.num_synapses = options.all_to_all? options.cells-1: options.synapses_per_cell;
    p.synapse_type = options.syn_type;

    // Parameters for spike input from file
    if (options.spike_file_input) {
        p.input_spike_path = options.input_spike_path;
    }

    if (options.all_to_all) {
        return make_basic_kgraph_recipe(options.cells, p, pdist);
    }
    else if (options.ring) {
        return make_basic_ring_recipe(options.cells, p, pdist);
    }
    else {
        return make_basic_rgraph_recipe(options.cells, p, pdist);
    }
}

sample_trace make_trace(const probe_info& probe) {
    std::string name = "";
    std::string units = "";

    auto addr = any_cast<cell_probe_address>(probe.address);
    switch (addr.kind) {
    case cell_probe_address::membrane_voltage:
        name = "v";
        units = "mV";
        break;
    case cell_probe_address::membrane_current:
        name = "i";
        units = "mA/cm²";
        break;
    default: ;
    }
    name += addr.location.segment? "dend" : "soma";

    return sample_trace{probe.id, name, units};
}

void report_compartment_stats(const recipe& rec) {
    std::size_t ncell = rec.num_cells();
    std::size_t ncomp_total = 0;
    std::size_t ncomp_min = std::numeric_limits<std::size_t>::max();
    std::size_t ncomp_max = 0;

    for (std::size_t i = 0; i<ncell; ++i) {
        std::size_t ncomp = 0;
        auto c = rec.get_cell_description(i);
        if (auto ptr = any_cast<cell>(&c)) {
            ncomp = ptr->num_compartments();
        }
        ncomp_total += ncomp;
        ncomp_min = std::min(ncomp_min, ncomp);
        ncomp_max = std::max(ncomp_max, ncomp);
    }

    std::cout << "compartments/cell: min=" << ncomp_min <<"; max=" << ncomp_max << "; mean=" << (double)ncomp_total/ncell << "\n";
}<|MERGE_RESOLUTION|>--- conflicted
+++ resolved
@@ -1,7 +1,7 @@
-<<<<<<< HEAD
-#include "miniapp.hpp"
-#include <time.h>
-=======
+// <<<<<<< python
+// #include "miniapp.hpp"
+// #include <time.h>
+// =======
 #include <cmath>
 #include <exception>
 #include <iostream>
@@ -35,7 +35,7 @@
 #include "io.hpp"
 #include "miniapp_recipes.hpp"
 #include "trace.hpp"
->>>>>>> bca33966
+// >>>>>>> master
 
 using namespace arb;
 
@@ -55,16 +55,16 @@
 
 
 int main(int argc, char** argv) {
-<<<<<<< HEAD
-    time_t startTime;
-    time_t endTime;
-    time_t useTime;
-
-    startTime=time(NULL);
-    nest::mc::communication::global_policy_guard global_guard(argc, argv);
-=======
+// <<<<<<< python
+//     time_t startTime;
+//     time_t endTime;
+//     time_t useTime;
+
+//     startTime=time(NULL);
+//     nest::mc::communication::global_policy_guard global_guard(argc, argv);
+// =======
     communication::global_policy_guard global_guard(argc, argv);
->>>>>>> bca33966
+// >>>>>>> master
 
     try {
         util::meter_manager meters;
@@ -185,12 +185,12 @@
             write_trace(trace, options.trace_prefix);
         }
 
-<<<<<<< HEAD
-        util::save_to_file(meters, "meters.json");
-        endTime = time(NULL);
-        useTime = endTime - startTime;
-        std::cout << "Use time: " << useTime << std::endl;
-=======
+// <<<<<<< python
+//         util::save_to_file(meters, "meters.json");
+//         endTime = time(NULL);
+//         useTime = endTime - startTime;
+//         std::cout << "Use time: " << useTime << std::endl;
+// =======
         auto report = util::make_meter_report(meters);
         std::cout << report;
         if (global_policy::id()==0) {
@@ -199,7 +199,7 @@
             fid.open("meters.json");
             fid << std::setw(1) << util::to_json(report) << "\n";
         }
->>>>>>> bca33966
+// >>>>>>> master
     }
     catch (io::usage_error& e) {
         // only print usage/startup errors on master
@@ -214,16 +214,7 @@
     return 0;
 }
 
-<<<<<<< HEAD
-void banner() {
-    std::cout << "====================\n";
-    std::cout << "  starting miniapp\n";
-    std::cout << "  - " << threading::description() << " threading support\n";
-   // std::cout << "  - " << global_get_num_threads() << "Totle thread numnber\n";
-    std::cout << "  - communication policy: " << std::to_string(global_policy::kind()) << " (" << global_policy::size() << ")\n";
-    std::cout << "  - gpu support: " << (config::has_cuda? "on": "off") << "\n";
-    std::cout << "====================\n";
-=======
+
 void banner(hw::node_info nd) {
     std::cout << "==========================================\n";
     std::cout << "  Arbor miniapp\n";
@@ -233,7 +224,6 @@
               << " (" << threading::description() << ")\n";
     std::cout << "  - gpus        : " << nd.num_gpus << "\n";
     std::cout << "==========================================\n";
->>>>>>> bca33966
 }
 
 std::unique_ptr<recipe> make_recipe(const io::cl_options& options, const probe_distribution& pdist) {
