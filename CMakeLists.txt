--- conflicted
+++ resolved
@@ -88,41 +88,9 @@
     list(APPEND EXTERNAL_LIBRARIES ${TBB_LIB_PATH}/libtbb.so)
     list(APPEND EXTERNAL_LIBRARIES ${TBB_LIB_PATH}/libtbbmalloc.so)
 
-<<<<<<< HEAD
-if(NMC_THREADING_MODEL MATCHES "tbb")
-    # download and build TBB
-    include(${CMAKE_SOURCE_DIR}/cmake/tbb/TBBGet.cmake)
-    include(${CMAKE_SOURCE_DIR}/cmake/tbb/TBBBuild.cmake)
-    tbb_get(TBB_ROOT tbb_root SOURCE_CODE)
-    tbb_build(TBB_ROOT ${tbb_root} CONFIG_DIR TBB_DIR)
-
-    # configure TBB
-    find_package(TBB REQUIRED tbb tbbmalloc)
-
-    add_definitions(-DNMC_HAVE_TBB)
-    set(NMC_WITH_TBB TRUE)
-
-    # The TBB CMake package creates the TBB::tbb and TBB:tbbmalloc targets.
-    # The following should be sufficient, however on some systems (e.g. Cray PE),
-    # they don't work (because CMake is fragile):
-    #   list(APPEND EXTERNAL_LIBRARIES TBB::tbb)
-    #   list(APPEND EXTERNAL_LIBRARIES TBB::tbbmalloc)
-    # So, instead, manually add the library links:
-    set(TBB_LIB_PATH ${CMAKE_BINARY_DIR}/tbb_cmake_build/tbb_cmake_build_subdir_release)
-    list(APPEND EXTERNAL_LIBRARIES ${TBB_LIB_PATH}/libtbb.so)
-    list(APPEND EXTERNAL_LIBRARIES ${TBB_LIB_PATH}/libtbbmalloc.so)
-
     # The TBB headers are in the downloaded TBB source
     list(APPEND EXTERNAL_INCLUDES ${tbb_root}/include)
-
-elseif(NMC_THREADING_MODEL MATCHES "cthread")
-=======
-    # The TBB headers are in the downloaded TBB source
-    list(APPEND EXTERNAL_INCLUDES ${tbb_root}/include)
-
 elseif(ARB_THREADING_MODEL MATCHES "cthread")
->>>>>>> 72f08867
-
     find_package(Threads REQUIRED)
     add_definitions(-DARB_HAVE_CTHREAD)
     set(ARB_WITH_CTHREAD TRUE)
@@ -175,20 +143,12 @@
 set_property(CACHE ARB_SYSTEM_TYPE PROPERTY STRINGS Generic Cray BGQ )
 
 # Cray specific flags
-<<<<<<< HEAD
-if(${NMC_SYSTEM_TYPE} MATCHES "Cray")
-=======
 if(${ARB_SYSTEM_TYPE} MATCHES "Cray")
->>>>>>> 72f08867
     # we no longer set the -dynamic flag for the compilere here, instead dynamic
     # linking should be enabled by the user by setting the environment variable:
     #   CRAYPE_LINK_TYPE=dynamic
     #set(CMAKE_CXX_FLAGS "${CMAKE_CXX_FLAGS} -dynamic")
-<<<<<<< HEAD
-    add_definitions(-DNMC_HAVE_CRAY)
-=======
     add_definitions(-DARB_HAVE_CRAY)
->>>>>>> 72f08867
 endif()
 
 #----------------------------------------------------------
